--- conflicted
+++ resolved
@@ -4,14 +4,9 @@
 
 from pathlib import Path
 import yaml
-<<<<<<< HEAD
 import sys
-from os.path import normpath, exists
+from os.path import normpath, exists, join
 from shutil import copyfile, move, rmtree, unpack_archive
-=======
-from os.path import normpath, exists, join
-from shutil import copyfile, move, rmtree
->>>>>>> fd9458de
 from snakemake.utils import min_version
 
 min_version("8.11")
@@ -47,17 +42,8 @@
 benchmarks = path_provider("benchmarks/", RDIR, shared_resources, exclude_from_shared)
 resources = path_provider("resources/", RDIR, shared_resources, exclude_from_shared)
 
-<<<<<<< HEAD
-# logs = path_provider("logs/", RDIR, policy, exclude)
-# benchmarks = path_provider("benc€€hmarks/", RDIR, policy, exclude)
-# resources = path_provider("resources/", RDIR, policy, exclude)
-
-
-CDIR = "" if run["shared_cutouts"] else RDIR
-=======
 cutout_dir = config["atlite"]["cutout_directory"]
 CDIR = join(cutout_dir, ("" if run["shared_cutouts"] else RDIR))
->>>>>>> fd9458de
 RESULTS = "results/" + RDIR
 
 
@@ -168,7 +154,18 @@
         """
 
 
-<<<<<<< HEAD
+rule sync_dry:
+    params:
+        cluster=f"{config['remote']['ssh']}:{config['remote']['path']}",
+    shell:
+        """
+        rsync -uvarh --ignore-missing-args --files-from=.sync-send . {params.cluster} -n
+        rsync -uvarh --no-g {params.cluster}/resources . -n || echo "No resources directory, skipping rsync"
+        rsync -uvarh --no-g {params.cluster}/results . -n || echo "No results directory, skipping rsync"
+        rsync -uvarh --no-g {params.cluster}/logs . -n || echo "No logs directory, skipping rsync"
+        """
+
+
 rule clean:
     message:
         "Remove all build results but keep downloaded data."
@@ -731,16 +728,4 @@
         expand(
             RESULTS + "ariadne/report/elec_price_duration_curve.pdf",
             run=config_provider("run", "name"),
-        ),
-=======
-rule sync_dry:
-    params:
-        cluster=f"{config['remote']['ssh']}:{config['remote']['path']}",
-    shell:
-        """
-        rsync -uvarh --ignore-missing-args --files-from=.sync-send . {params.cluster} -n
-        rsync -uvarh --no-g {params.cluster}/resources . -n || echo "No resources directory, skipping rsync"
-        rsync -uvarh --no-g {params.cluster}/results . -n || echo "No results directory, skipping rsync"
-        rsync -uvarh --no-g {params.cluster}/logs . -n || echo "No logs directory, skipping rsync"
-        """
->>>>>>> fd9458de
+        ),