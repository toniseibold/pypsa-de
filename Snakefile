--- conflicted
+++ resolved
@@ -256,17 +256,10 @@
     input:
         enspreso_biomass=HTTP.remote("https://cidportal.jrc.ec.europa.eu/ftp/jrc-opendata/ENSPRESO/ENSPRESO_BIOMASS.xlsx", keep_local=True),
         nuts2="data/nuts/NUTS_RG_10M_2013_4326_LEVL_2.geojson", # https://gisco-services.ec.europa.eu/distribution/v2/nuts/download/#nuts21
-<<<<<<< HEAD
         regions_onshore=pypsaeur("resources/regions_onshore_elec{weather_year}_s{simpl}_{clusters}.geojson"),
-        nuts3_population="../pypsa-eur/data/bundle/nama_10r_3popgdp.tsv.gz",
-        swiss_cantons="../pypsa-eur/data/bundle/ch_cantons.csv",
-        swiss_population="../pypsa-eur/data/bundle/je-e-21.03.02.xls",
-=======
-        regions_onshore=pypsaeur("resources/regions_onshore_elec_s{simpl}_{clusters}.geojson"),
         nuts3_population=pypsaeur("data/bundle/nama_10r_3popgdp.tsv.gz"),
         swiss_cantons=pypsaeur("data/bundle/ch_cantons.csv"),
         swiss_population=pypsaeur("data/bundle/je-e-21.03.02.xls"),
->>>>>>> 8dfd8b5a
         country_shapes=pypsaeur('resources/country_shapes.geojson')
     output:
         biomass_potentials_all='resources/biomass_potentials_all{weather_year}_s{simpl}_{clusters}.csv',
@@ -478,14 +471,7 @@
         avail_profile="resources/avail_profile_s{simpl}_{clusters}.csv",
         dsm_profile="resources/dsm_profile_s{simpl}_{clusters}.csv",
         co2_totals_name='resources/co2_totals.csv',
-<<<<<<< HEAD
-        transport_name='resources/transport_data.csv',
-        traffic_data_KFZ="data/emobility/KFZ__count",
-        traffic_data_Pkw="data/emobility/Pkw__count",
-        biomass_potentials='resources/biomass_potentials{weather_year}_s{simpl}_{clusters}.csv',
-=======
         biomass_potentials='resources/biomass_potentials_s{simpl}_{clusters}.csv',
->>>>>>> 8dfd8b5a
         heat_profile="data/heat_load_profile_BDEW.csv",
         costs=CDIR + "costs_{planning_horizons}.csv",
         profile_offwind_ac=pypsaeur("resources/profile{weather_year}_offwind-ac.nc"),
