--- conflicted
+++ resolved
@@ -178,7 +178,6 @@
 
 costs:
   year: 2030
-<<<<<<< HEAD
   version: v0.1.0
   rooftop_share: 0.5
   fill_values:
@@ -191,11 +190,6 @@
     "CO2 intensity": 0
     "discount rate": 0.07
   marginal_cost:
-=======
-  discountrate: 0.07 # From a Lion Hirth paper, also reflects average of Noothout et al 2016
-  USD2013_to_EUR2013: 0.7532 # [EUR/USD] ECB: https://www.ecb.europa.eu/stats/exchange/eurofxref/html/eurofxref-graph-usd.en.html
-  marginal_cost: # EUR/MWh
->>>>>>> c29d59b9
     solar: 0.01
     onwind: 0.015
     offwind: 0.015
