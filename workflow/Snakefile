--- conflicted
+++ resolved
@@ -2,16 +2,12 @@
 #
 # SPDX-License-Identifier: MIT
 
-<<<<<<< HEAD
 from snakemake.utils import min_version
-=======
-from snakemake.remote.HTTP import RemoteProvider as HTTPRemoteProvider
 import yaml, sys
 
 sys.path.append("workflow/submodules/pypsa-eur/scripts")
 
 from _helpers import path_provider
->>>>>>> 4b1a5cdf
 
 min_version("8.5")
 
