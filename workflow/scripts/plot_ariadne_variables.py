import pandas as pd
import matplotlib.pyplot as plt
import os
import numpy as np


def secondary_energy_plot(ddf, name="Secondary Energy"): 
    # Get Secondary Energy data
    df = ddf[
        ddf.index.get_level_values(
            "Variable"
        ).str.startswith(name)]
    # Get Unit and delete Multiindex
    unit = df.index.get_level_values("Unit").unique().dropna().item()
    df.index = df.index.droplevel("Unit")

    # Simplify variable names
    df.index = pd.Index(
        map(
            lambda x: x[(x.find("|") + 1):], 
            df.index,
        ),
        name=df.index.names[0],
    )

    # Get detailed data
    exclude = ("Fossil", "Renewables", "Losses") # include Losses once fixed
    detailed = df[
        (df.index.str.count("[|]") == 1)
        & ~df.index.str.endswith(exclude)]
    
    ax = detailed.T.plot.area(ylabel=unit, title="Detailed" + name)
    ax.legend(bbox_to_anchor=(1, 1))

    coarse = df[
        (df.index.str.count("[|]") == 0)]
    
    ax = coarse.T.plot.area(ylabel=unit, title=name)
    ax.legend(bbox_to_anchor=(1, 1))


def ariadne_subplot(
    df, ax, title, 
    select_regex="", drop_regex="", stacked=True, unit=None,
):  
    df = df.T.copy()

    if select_regex:
        df = df.filter(
            regex=select_regex,
        )
    if drop_regex:
        df = df.filter(
            regex=drop_regex,
        )
        
    # Check that all values have the same Unit
    if not unit:
        unit = df.columns.get_level_values("Unit").unique().dropna().item()
 
    df.columns = df.columns.droplevel("Unit")


    # Simplify variable names
    df.columns = pd.Index(
        map(
            lambda x: x[(x.find("|") + 1):], 
            df.columns,
        ),
        name=df.columns.names[0],
    )

    if df.empty:
            # Create an empty plot if DataFrame is empty
            ax.plot([], [])
            ax.set_title("Ooops! Empty DataFrame")
            return ax


    return df.plot.area(ax=ax, title=title, legend=False, stacked=stacked, ylabel=unit)




def side_by_side_plot(
        df, dfhybrid, title, savepath,
        rshift=1.25, **kwargs
    ):

    idx = df.index.union(dfhybrid.index, sort=False)
    
    df = df.reindex(idx)
    dfhybrid = dfhybrid.reindex(idx)

    fig, axes = plt.subplots(ncols=2, sharey=True)
    ax = ariadne_subplot(df, axes[0], "PyPSA-Eur", **kwargs)
    ax2 = ariadne_subplot(dfhybrid, axes[1], "REMIND-EU v1.1", **kwargs)
    
    handles, labels = ax.get_legend_handles_labels()
    labels2 = ax2.get_legend_handles_labels()[1]
    assert labels == labels2

    fig.legend(
        reversed(handles), 
        reversed(labels), 
        bbox_to_anchor=(rshift,0.9)
    )
    fig.suptitle(title)
    title = title.replace(" ", "_")
    fig.savefig(savepath, bbox_inches="tight")
    return fig 

def within_plot(df, df2, 
                title, savepath, 
                select_regex="", drop_regex="",
                write_sum = False,
                unit = "EUR_2020/GJ", **kwargs
                ):

    df = df.T.copy()
    if select_regex:
        df = df.filter(
            regex=select_regex,
        )
    if drop_regex:
        df = df.filter(
            regex=drop_regex,
        )
    
    n = df.shape[1]
    if n == 0:
        print(f"Warning! Apparently the variables required for this plot (({title}) are missing.")
        fig = plt.figure()
        plt.title(f"Warning! Apparently the variables required for this plot ({title}) are missing.")
        fig.savefig(savepath, bbox_inches="tight")
        return fig
    rows = n // 2 + n % 2 

    fig, axes = plt.subplots(rows, 2, figsize=(10, 5 * rows))
    axes = axes.flatten()

    for i, var in enumerate(df.columns.get_level_values("Variable")):

        axes[i].plot(df.xs(var, axis=1, level=0), label="PyPSA-Eur")
        if var in df2.index.get_level_values("Variable"):
            axes[i].plot(df2.T.xs(var, axis=1, level=0), label="REMIND-EU")   
        axes[i].set_title(var)
        axes[i].legend()

        if write_sum:
            sum_df1 = round(df.xs(var, axis=1, level=0).sum().values.item(), 2)
            if var in df2.index.get_level_values("Variable"):
                sum_df2 = round(df2.T.xs(var, axis=1, level=0).sum().values.item(), 2)
            else:
                sum_df2 = np.nan
            # Annotate plot with the sum of variables
            sum_text = f"Sum: \nPyPSA-Eur = {sum_df1},\nREMIND-EU = {sum_df2}"
            axes[i].annotate(sum_text, xy=(0, 1), xycoords='axes fraction', fontsize=12,
                        xytext=(5, -5), textcoords='offset points', ha='left', va='top')



    # Remove the last subplot if there's an odd number of plots
    if n % 2 != 0:
        fig.delaxes(axes[-1])

    plt.suptitle(f"{title} in ({unit})", fontsize="xx-large", y=1.0)
    plt.tight_layout()
    plt.close()
    fig.savefig(savepath, bbox_inches="tight")

    return fig 

def elec_val_plot(df, savepath):
    # electricity validation for 2020
    elec_capacities = pd.DataFrame(index=["ror", "hydro", "battery", "biomass", "nuclear", "lignite", "coal", "oil", "gas", "wind_onshore", "wind_offshore", "solar"])
    elec_generation = pd.DataFrame(index=["net exports", "ror", "hydro", "battery", "biomass", "nuclear", "lignite", "coal", "oil", "gas", "wind", "solar", "sum_real-sum_pypsa"])

    elec_capacities["real"] = [4.94, 9.69, 2.4, 8.72, 8.11, 20.86, 23.74, 4.86, 32.54, 54.25, 7.86, 54.36] # https://energy-charts.info/charts/installed_power/chart.htm?l=en&c=DE&year=2020
    elec_generation["real"] = [18.9, np.nan, 18.7, np.nan, 45, 64, 91, 43, 4.7, 95, 132, 50, np.nan] # https://www.destatis.de/DE/Themen/Branchen-Unternehmen/Energie/Erzeugung/Tabellen/bruttostromerzeugung.html
    elec_capacities["pypsa"] = [
        0,
        df.loc[("Capacity|Electricity|Hydro", "GW"), "2020"],
        0,
        df.loc[("Capacity|Electricity|Biomass", "GW"), "2020"],
        df.loc[("Capacity|Electricity|Nuclear", "GW"), "2020"],
        df.loc[("Capacity|Electricity|Coal|Lignite", "GW"), "2020"],
        df.loc[("Capacity|Electricity|Coal|Hard Coal", "GW"), "2020"],
        df.loc[("Capacity|Electricity|Oil", "GW"), "2020"],
        df.loc[("Capacity|Electricity|Gas", "GW"), "2020"],
        df.loc[("Capacity|Electricity|Wind|Onshore", "GW"), "2020"],
        df.loc[("Capacity|Electricity|Wind|Offshore", "GW"), "2020"],
        df.loc[("Capacity|Electricity|Solar", "GW"), "2020"],
    ]

    elec_generation["pypsa"] = [
        df.loc[("Trade|Secondary Energy|Electricity|Volume", "PJ/yr"), "2020"] / 3.6,
        0,
        df.loc[("Secondary Energy|Electricity|Hydro", "PJ/yr"), "2020"] / 3.6,
        0,
        df.loc[("Secondary Energy|Electricity|Biomass", "PJ/yr"), "2020"] / 3.6,
        df.loc[("Secondary Energy|Electricity|Nuclear", "PJ/yr"), "2020"] / 3.6,
        df.loc[("Secondary Energy|Electricity|Coal|Lignite", "PJ/yr"), "2020"] / 3.6,
        df.loc[("Secondary Energy|Electricity|Coal|Hard Coal", "PJ/yr"), "2020"] / 3.6,
        df.loc[("Secondary Energy|Electricity|Oil", "PJ/yr"), "2020"] / 3.6,
        df.loc[("Secondary Energy|Electricity|Gas", "PJ/yr"), "2020"] / 3.6,
        df.loc[("Secondary Energy|Electricity|Wind", "PJ/yr"), "2020"] / 3.6,
        df.loc[("Secondary Energy|Electricity|Solar", "PJ/yr"), "2020"] / 3.6,
        np.nan
    ]

    #elec_generation.loc["sum/10"] = elec_generation.sum().div(10)
    elec_generation.loc["sum_real-sum_pypsa", "sum_real-sum_pypsa"] = elec_generation.sum()["real"] - elec_generation.sum()["pypsa"]
    
    
    fig, axes = plt.subplots(1, 2, figsize=(10, 5))
    elec_capacities.plot(kind="bar", ax=axes[0])
    axes[0].set_ylabel("GW")
    axes[0].set_title("Installed Capacities Germany 2020")

    elec_generation.plot(kind="bar", ax=axes[1])
    axes[1].set_ylabel("TWh")
    axes[1].set_title("Electricity Generation Germany 2020")

    plt.tight_layout()
    plt.close()
    fig.savefig(savepath, bbox_inches="tight")

    return fig


if __name__ == "__main__":
    if "snakemake" not in globals():
        import os
        import sys

        path = "../submodules/pypsa-eur/scripts"
        sys.path.insert(0, os.path.abspath(path))
        from _helpers import mock_snakemake

        snakemake = mock_snakemake(
            "plot_ariadne_variables",
            simpl="",
            clusters=22,
            opts="",
            ll="v1.2",
            sector_opts="None",
            planning_horizons="2045",
            run="KN2045_Bal_v4",
<<<<<<< HEAD
            configfiles="config/config.public.yaml"
=======
            #configfiles="config/config.public.yaml"
>>>>>>> 2d133956
        )

    df = pd.read_excel(
        snakemake.input.exported_variables_full,
        index_col=list(range(5)),
        #index_col=["Model", "Scenario", "Region", "Variable", "Unit"],
        sheet_name="data"
    ).groupby(["Variable","Unit"], dropna=False).sum()

    df.columns = df.columns.astype(str)
    leitmodell="REMIND-EU v1.1"

    dfremind = pd.read_csv(
        snakemake.input.ariadne_database,
        index_col=["model", "scenario", "region", "variable", "unit"]
    ).loc[
        leitmodell, snakemake.params.fallback_reference_scenario, "Deutschland"
    ][df.columns]
    dfremind.index.names = df.index.names

    side_by_side_plot(
        df,
        dfremind,
        "Primary Energy in PJ_yr",
        savepath=snakemake.output.primary_energy,
        select_regex="Primary Energy\|[^|]*$",
        drop_regex="^(?!.*(Fossil|Price)).+"
    )

    side_by_side_plot(
        df,
        dfremind,
        "Detailed Primary Energy in PJ_yr",
        savepath=snakemake.output.primary_energy_detailed,
        select_regex="Primary Energy\|[^|]*\|[^|]*$",
        drop_regex="^(?!.*(CCS|Price|Volume)).+"
    )

    side_by_side_plot(
        df,
        dfremind,
        "Secondary Energy in PJ_yr",
        savepath=snakemake.output.secondary_energy,
        select_regex="Secondary Energy\|[^|]*$",
        drop_regex="^(?!.*(Price)).+"

    )

    side_by_side_plot(
        df,
        dfremind,
        "Detailed Secondary Energy in PJ_yr",
        savepath=snakemake.output.secondary_energy_detailed,
        # Secondary Energy|Something|Something (exactly two pipes)
        select_regex="Secondary Energy\|[^|]*\|[^|]*$",
        # Not ending in Fossil or Renewables (i.e., categories)
        drop_regex= "^(?!.*(Fossil|Renewables|Losses|Price|Volume)).+" 
    )

    if df.loc["Final Energy|Industry excl Non-Energy Use|Hydrogen", "2020"].item() < 0:
        val = df.loc["Final Energy|Industry excl Non-Energy Use|Hydrogen", "2020"]
        df.loc["Final Energy|Industry excl Non-Energy Use|Hydrogen", "2020"] = 0
        df.loc["Final Energy|Hydrogen", "2020"] = 0
        print("WARNING! NEGATIVE HYDROGEN DEMAND IN INDUSTRY IN 2020! ", val)

    side_by_side_plot(
        df,
        dfremind,
        "Final Energy in PJ_yr",
        savepath=snakemake.output.final_energy,
        select_regex="Final Energy\|[^|]*$",
        rshift = 1.45,
        drop_regex="^(?!.*(Price|Non-Energy Use)).+"
    )

    side_by_side_plot(
        df,
        dfremind,
        "Detailed Final Energy in PJ_yr",
        savepath=snakemake.output.final_energy_detailed,
        select_regex="Final Energy\|[^|]*\|[^|]*$",
        rshift = 1.7,
        drop_regex="^(?!.*(Price|\|Solids\||Non-Energy Use\|)).+"
    )

    side_by_side_plot(
        df,
        dfremind,
        "Capacity in GW",
        savepath=snakemake.output.capacity,
        select_regex="Capacity\|[^|]*$",
    )

    side_by_side_plot(
        df,
        dfremind,
        "Detailed Capacity in GW",
        savepath=snakemake.output.capacity_detailed,
        select_regex="Capacity\|[^|]*\|[^|]*$",
        drop_regex="^(?!.*(Reservoir|Converter)).+"
    )

    side_by_side_plot(
        df,
        dfremind,
        "Detailed Demand Emissions in Mt",
        savepath=snakemake.output.energy_demand_emissions,
        select_regex="Emissions\|CO2\|Energy\|Demand\|[^|]*$",
        stacked=False,
    )

    side_by_side_plot(
        df,
        dfremind,
        "Detailed Supply Emissions in Mt",
        savepath=snakemake.output.energy_supply_emissions,
        select_regex="Emissions\|CO2\|Energy\|Supply\|[^|]*$",
        stacked=False,

        drop_regex="^(?!.*(and)).+"
    )

    side_by_side_plot(
        df,
        dfremind,
        "Detailed Emissions in Mt",
        savepath=snakemake.output.co2_emissions,
        select_regex="Emissions\|CO2\|[^|]*$",
        stacked=False,
        #drop_regex="^(?!.*(and)).+",
        unit="Mt CO2-equiv/yr"
    )

    within_plot(
        df, 
        dfremind, 
        title = "Price|Primary Energy", 
        savepath=snakemake.output.primary_energy_price,
        select_regex="Price\|Primary Energy\|[^|]*$"
    )
    
    within_plot(
        df[df.index.get_level_values("Variable").str.startswith("Price|Secondary Energy")], 
        dfremind, 
        title = "Price|Secondary Energy", 
        savepath=snakemake.output.secondary_energy_price,
    )

    # within_plot(
    #     df[df.index.get_level_values("Variable").str.startswith("Price|Final Energy|Residential")], 
    #     dfremind, 
    #     title = "Price|Final Energy|Residential", 
    #     savepath=snakemake.output.final_energy_residential_price,
    #     #select_regex="Price\|Final Energy\|Residential\|[^|]*$"
    # )

    within_plot(
        df[df.index.get_level_values("Variable").str.startswith("Price|Final Energy|Industry")], 
        dfremind, 
        title = "Price|Final Energy|Industry", 
        savepath=snakemake.output.final_energy_industry_price,
        #select_regex="Price\|Final Energy\|Industry\|[^|]*$"
    )

    within_plot(
        df[df.index.get_level_values("Variable").str.startswith("Price|Final Energy|Transportation")], 
        dfremind, 
        title = "Price|Final Energy|Transportation", 
        savepath=snakemake.output.final_energy_transportation_price,
        #select_regex="Price\|Final Energy\|Industry\|[^|]*$"
    )

    within_plot(
        df[df.index.get_level_values("Variable").str.startswith("Price|Final Energy|Residential and Commercial")], 
        dfremind, 
        title = "Price|Final Energy|Residential and Commercial", 
        savepath=snakemake.output.final_energy_residential_commercial_price,
        #select_regex="Price\|Final Energy\|Industry\|[^|]*$"
    )

    within_plot(
        df[df.index.get_level_values("Variable").str.startswith('Price')], 
        dfremind, 
        title = "All prices", 
        savepath=snakemake.output.all_prices,
    )

    within_plot(
        df[df.index.get_level_values("Variable").str.startswith('Price|Carbon')], 
        dfremind, 
        title = "Price of carbon", 
        savepath=snakemake.output.policy_carbon,
        unit="EUR/tCO2",
    )

    within_plot(
        df[df.index.get_level_values("Variable").str.startswith('Investment|Energy Supply')], 
        dfremind, 
        title = "Investment in Energy Supply", 
        savepath=snakemake.output.investment_energy_supply ,
        unit="billion EUR",
        write_sum = True,
    )

    elec_val_plot(df, savepath=snakemake.output.elec_val_2020)

    within_plot(
        df[df.index.get_level_values("Variable").str.startswith('Trade')], 
        dfremind, 
        title = "Trade", 
        savepath=snakemake.output.trade,
        unit="PJ/yr",
    )
    <|MERGE_RESOLUTION|>--- conflicted
+++ resolved
@@ -247,11 +247,7 @@
             sector_opts="None",
             planning_horizons="2045",
             run="KN2045_Bal_v4",
-<<<<<<< HEAD
-            configfiles="config/config.public.yaml"
-=======
             #configfiles="config/config.public.yaml"
->>>>>>> 2d133956
         )
 
     df = pd.read_excel(
