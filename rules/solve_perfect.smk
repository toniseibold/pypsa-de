# SPDX-FileCopyrightText: : 2023-2024 The PyPSA-Eur Authors
#
# SPDX-License-Identifier: MIT
rule add_existing_baseyear:
    params:
        baseyear=config_provider("scenario", "planning_horizons", 0),
        sector=config_provider("sector"),
        existing_capacities=config_provider("existing_capacities"),
        costs=config_provider("costs"),
        heat_pump_sources=config_provider("sector", "heat_pump_sources"),
<<<<<<< HEAD
=======
        energy_totals_year=config_provider("energy", "energy_totals_year"),
>>>>>>> 40351fbf
    input:
        network=RESULTS
        + "prenetworks/elec_s{simpl}_{clusters}_l{ll}_{opts}_{sector_opts}_{planning_horizons}.nc",
        powerplants=resources("powerplants.csv"),
        busmap_s=resources("busmap_elec_s{simpl}.csv"),
        busmap=resources("busmap_elec_s{simpl}_{clusters}.csv"),
        clustered_pop_layout=resources("pop_layout_elec_s{simpl}_{clusters}.csv"),
        costs=lambda w: resources(
            "costs_{}.csv".format(
                config_provider("scenario", "planning_horizons", 0)(w)
            )
        ),
        cop_profiles=resources("cop_profiles_elec_s{simpl}_{clusters}.nc"),
        existing_heating_distribution=resources(
            "existing_heating_distribution_elec_s{simpl}_{clusters}_{planning_horizons}.csv"
        ),
        existing_heating="data/existing_infrastructure/existing_heating_raw.csv",
        heating_efficiencies=resources("heating_efficiencies.csv"),
    output:
        RESULTS
        + "prenetworks-brownfield/elec_s{simpl}_{clusters}_l{ll}_{opts}_{sector_opts}_{planning_horizons}.nc",
    wildcard_constraints:
        planning_horizons=config["scenario"]["planning_horizons"][0],  #only applies to baseyear
    threads: 1
    resources:
        mem_mb=config_provider("solving", "mem_mb"),
        runtime=config_provider("solving", "runtime", default="24h"),
    log:
        logs(
            "add_existing_baseyear_elec_s{simpl}_{clusters}_l{ll}_{opts}_{sector_opts}_{planning_horizons}.log"
        ),
    benchmark:
        benchmarks(
            "add_existing_baseyear/elec_s{simpl}_{clusters}_l{ll}_{opts}_{sector_opts}_{planning_horizons}"
        )
    conda:
        "../envs/environment.yaml"
    script:
        "../scripts/add_existing_baseyear.py"


def input_network_year(w):
    return {
        f"network_{year}": RESULTS
        + "prenetworks/elec_s{simpl}_{clusters}_l{ll}_{opts}_{sector_opts}"
        + f"_{year}.nc"
        for year in config_provider("scenario", "planning_horizons")(w)[1:]
    }


rule prepare_perfect_foresight:
    params:
        costs=config_provider("costs"),
        time_resolution=config_provider("clustering", "temporal", "sector"),
    input:
        unpack(input_network_year),
        brownfield_network=lambda w: (
            RESULTS
            + "prenetworks-brownfield/"
            + "elec_s{simpl}_{clusters}_l{ll}_{opts}_{sector_opts}_"
            + "{}.nc".format(
                str(config_provider("scenario", "planning_horizons", 0)(w))
            )
        ),
    output:
        RESULTS
        + "prenetworks-brownfield/elec_s{simpl}_{clusters}_l{ll}_{opts}_{sector_opts}_brownfield_all_years.nc",
    threads: 2
    resources:
        mem_mb=10000,
    log:
        logs(
            "prepare_perfect_foresight{simpl}_{clusters}_l{ll}_{opts}_{sector_opts}.log"
        ),
    benchmark:
        benchmarks(
            "prepare_perfect_foresight{simpl}_{clusters}_l{ll}_{opts}_{sector_opts}"
        )
    conda:
        "../envs/environment.yaml"
    script:
        "../scripts/prepare_perfect_foresight.py"


rule solve_sector_network_perfect:
    params:
        solving=config_provider("solving"),
        foresight=config_provider("foresight"),
        sector=config_provider("sector"),
        planning_horizons=config_provider("scenario", "planning_horizons"),
        co2_sequestration_potential=config_provider(
            "sector", "co2_sequestration_potential", default=200
        ),
        custom_extra_functionality=input_custom_extra_functionality,
    input:
        network=RESULTS
        + "prenetworks-brownfield/elec_s{simpl}_{clusters}_l{ll}_{opts}_{sector_opts}_brownfield_all_years.nc",
        costs=resources("costs_2030.csv"),
    output:
        network=RESULTS
        + "postnetworks/elec_s{simpl}_{clusters}_l{ll}_{opts}_{sector_opts}_brownfield_all_years.nc",
        config=RESULTS
        + "configs/config.elec_s{simpl}_{clusters}_l{ll}_{opts}_{sector_opts}_brownfield_all_years.yaml",
    threads: solver_threads
    resources:
        mem_mb=config_provider("solving", "mem"),
    shadow:
        "shallow"
    log:
        solver=RESULTS
        + "logs/elec_s{simpl}_{clusters}_l{ll}_{opts}_{sector_opts}_brownfield_all_years_solver.log",
        python=RESULTS
        + "logs/elec_s{simpl}_{clusters}_l{ll}_{opts}_{sector_opts}_brownfield_all_years_python.log",
        memory=RESULTS
        + "logs/elec_s{simpl}_{clusters}_l{ll}_{opts}_{sector_opts}_brownfield_all_years_memory.log",
    benchmark:
        (
            RESULTS
            + "benchmarks/solve_sector_network/elec_s{simpl}_{clusters}_l{ll}_{opts}_{sector_opts}_brownfield_all_years}"
        )
    conda:
        "../envs/environment.yaml"
    script:
        "../scripts/solve_network.py"


def input_networks_make_summary_perfect(w):
    return {
        f"networks_{simpl}_{clusters}_l{ll}_{opts}_{sector_opts}": RESULTS
        + f"postnetworks/elec_s{simpl}_{clusters}_l{ll}_{opts}_{sector_opts}_brownfield_all_years.nc"
        for simpl in config_provider("scenario", "simpl")(w)
        for clusters in config_provider("scenario", "clusters")(w)
        for opts in config_provider("scenario", "opts")(w)
        for sector_opts in config_provider("scenario", "sector_opts")(w)
        for ll in config_provider("scenario", "ll")(w)
    }


rule make_summary_perfect:
    input:
        unpack(input_networks_make_summary_perfect),
        costs=resources("costs_2020.csv"),
    output:
        nodal_costs=RESULTS + "csvs/nodal_costs.csv",
        nodal_capacities=RESULTS + "csvs/nodal_capacities.csv",
        nodal_cfs=RESULTS + "csvs/nodal_cfs.csv",
        cfs=RESULTS + "csvs/cfs.csv",
        costs=RESULTS + "csvs/costs.csv",
        capacities=RESULTS + "csvs/capacities.csv",
        curtailment=RESULTS + "csvs/curtailment.csv",
        energy=RESULTS + "csvs/energy.csv",
        supply=RESULTS + "csvs/supply.csv",
        supply_energy=RESULTS + "csvs/supply_energy.csv",
        prices=RESULTS + "csvs/prices.csv",
        weighted_prices=RESULTS + "csvs/weighted_prices.csv",
        market_values=RESULTS + "csvs/market_values.csv",
        price_statistics=RESULTS + "csvs/price_statistics.csv",
        metrics=RESULTS + "csvs/metrics.csv",
        co2_emissions=RESULTS + "csvs/co2_emissions.csv",
    threads: 2
    resources:
        mem_mb=10000,
    log:
        logs("make_summary_perfect.log"),
    benchmark:
        benchmarks("make_summary_perfect")
    conda:
        "../envs/environment.yaml"
    script:
        "../scripts/make_summary_perfect.py"<|MERGE_RESOLUTION|>--- conflicted
+++ resolved
@@ -8,10 +8,7 @@
         existing_capacities=config_provider("existing_capacities"),
         costs=config_provider("costs"),
         heat_pump_sources=config_provider("sector", "heat_pump_sources"),
-<<<<<<< HEAD
-=======
         energy_totals_year=config_provider("energy", "energy_totals_year"),
->>>>>>> 40351fbf
     input:
         network=RESULTS
         + "prenetworks/elec_s{simpl}_{clusters}_l{ll}_{opts}_{sector_opts}_{planning_horizons}.nc",
