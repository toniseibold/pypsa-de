# SPDX-FileCopyrightText: Contributors to PyPSA-Eur <https://github.com/pypsa/pypsa-eur>
#
# SPDX-License-Identifier: MIT

import requests
from datetime import datetime, timedelta
from shutil import move, unpack_archive
from shutil import copy as shcopy
from zipfile import ZipFile

if config["enable"].get("retrieve", "auto") == "auto":
    config["enable"]["retrieve"] = has_internet_access()

if config["enable"]["retrieve"] is False:
    print("Datafile downloads disabled in config[retrieve] or no internet access.")


if config["enable"]["retrieve"] and config["enable"].get("retrieve_databundle", True):
    datafiles = [
        "je-e-21.03.02.xls",
        "nama_10r_3popgdp.tsv.gz",
        "corine/g250_clc06_V18_5.tif",
        "eea/UNFCCC_v23.csv",
        "emobility/KFZ__count",
        "emobility/Pkw__count",
        "h2_salt_caverns_GWh_per_sqkm.geojson",
        "natura/natura.tiff",
        "gebco/GEBCO_2014_2D.nc",
        "GDP_per_capita_PPP_1990_2015_v2.nc",
        "ppp_2019_1km_Aggregated.tif",
        "era5-HDD-per-country.csv",
        "era5-runoff-per-country.csv",
    ]

    rule retrieve_databundle:
        output:
            expand("data/bundle/{file}", file=datafiles),
        log:
            "logs/retrieve_databundle.log",
        benchmark:
            "benchmarks/retrieve_databundle"
        resources:
            mem_mb=1000,
        retries: 2
        conda:
            "../envs/environment.yaml"
        script:
            "../scripts/retrieve_databundle.py"

    rule retrieve_eurostat_data:
        output:
            directory("data/eurostat/Balances-April2023"),
        log:
            "logs/retrieve_eurostat_data.log",
        retries: 2
        conda:
            "../envs/environment.yaml"
        script:
            "../scripts/retrieve_eurostat_data.py"

    rule retrieve_jrc_idees:
        output:
            directory("data/jrc-idees-2021"),
        log:
            "logs/retrieve_jrc_idees.log",
        retries: 2
        script:
            "../scripts/retrieve_jrc_idees.py"

    rule retrieve_eurostat_household_data:
        output:
            "data/eurostat/eurostat-household_energy_balances-february_2024.csv",
        log:
            "logs/retrieve_eurostat_household_data.log",
        retries: 2
        conda:
            "../envs/environment.yaml"
        script:
            "../scripts/retrieve_eurostat_household_data.py"


if config["enable"]["retrieve"]:

    rule retrieve_nuts_2013_shapes:
        input:
            shapes=storage(
                "https://gisco-services.ec.europa.eu/distribution/v2/nuts/download/ref-nuts-2013-03m.geojson.zip"
            ),
        output:
            shapes_level_3="data/nuts/NUTS_RG_03M_2013_4326_LEVL_3.geojson",
            shapes_level_2="data/nuts/NUTS_RG_03M_2013_4326_LEVL_2.geojson",
        params:
            zip_file="data/nuts/ref-nuts-2013-03m.geojson.zip",
        run:
            os.rename(input.shapes, params.zip_file)
            with ZipFile(params.zip_file, "r") as zip_ref:
                for level in ["LEVL_3", "LEVL_2"]:
                    filename = f"NUTS_RG_03M_2013_4326_{level}.geojson"
                    zip_ref.extract(filename, Path(output.shapes_level_3).parent)
                    extracted_file = Path(output.shapes_level_3).parent / filename
                    extracted_file.rename(
                        getattr(output, f"shapes_level_{level[-1]}")
                    )
            os.remove(params.zip_file)



if config["enable"]["retrieve"]:

    rule retrieve_nuts_2021_shapes:
        input:
            shapes=storage(
                "https://gisco-services.ec.europa.eu/distribution/v2/nuts/download/ref-nuts-2021-01m.geojson.zip"
            ),
        output:
            shapes_level_3="data/nuts/NUTS_RG_01M_2021_4326_LEVL_3.geojson",
            shapes_level_2="data/nuts/NUTS_RG_01M_2021_4326_LEVL_2.geojson",
            shapes_level_1="data/nuts/NUTS_RG_01M_2021_4326_LEVL_1.geojson",
            shapes_level_0="data/nuts/NUTS_RG_01M_2021_4326_LEVL_0.geojson",
        params:
            zip_file="data/nuts/ref-nuts-2021-01m.geojson.zip",
        run:
            os.rename(input.shapes, params.zip_file)
            with ZipFile(params.zip_file, "r") as zip_ref:
                for level in ["LEVL_3", "LEVL_2", "LEVL_1", "LEVL_0"]:
                    filename = f"NUTS_RG_01M_2021_4326_{level}.geojson"
                    zip_ref.extract(filename, Path(output.shapes_level_0).parent)
                    extracted_file = Path(output.shapes_level_0).parent / filename
                    extracted_file.rename(
                        getattr(output, f"shapes_level_{level[-1]}")
                    )
            os.remove(params.zip_file)



if config["enable"]["retrieve"]:

    rule retrieve_bidding_zones:
        output:
            file_entsoepy="data/busshapes/bidding_zones_entsoepy.geojson",
            file_electricitymaps="data/busshapes/bidding_zones_electricitymaps.geojson",
        log:
            "logs/retrieve_bidding_zones.log",
        resources:
            mem_mb=1000,
        retries: 2
        conda:
            "../envs/environment.yaml"
        script:
            "../scripts/retrieve_bidding_zones.py"


if config["enable"]["retrieve"] and config["enable"].get("retrieve_cutout", True):

    rule retrieve_cutout:
        input:
            storage(
<<<<<<< HEAD
                "https://zenodo.org/records/15130997/files/{cutout}.nc",
=======
                "https://zenodo.org/records/15349674/files/{cutout}.nc",
>>>>>>> c059ba56
            ),
        output:
            CDIR.joinpath("{cutout}.nc").as_posix(),
        log:
            Path("logs").joinpath(CDIR, "retrieve_cutout_{cutout}.log").as_posix(),
        resources:
            mem_mb=5000,
        retries: 2
        run:
            move(input[0], output[0])
            validate_checksum(output[0], input[0])


if config["enable"]["retrieve"]:

    rule retrieve_tyndp_bundle:
        output:
            reference_grid="data/tyndp_2024_bundle/Line data/ReferenceGrid_Electricity.xlsx",
            buses="data/tyndp_2024_bundle/Nodes/LIST OF NODES.xlsx",
        log:
            "logs/retrieve_tyndp_bundle.log",
        retries: 2
        script:
            "../scripts/retrieve_tyndp_bundle.py"


if config["enable"]["retrieve"] and config["enable"].get("retrieve_cost_data", True):

    rule retrieve_cost_data:
        params:
            version=config_provider("costs", "version"),
        output:
            resources("costs_{year}.csv"),
        log:
            logs("retrieve_cost_data_{year}.log"),
        resources:
            mem_mb=1000,
        retries: 2
        conda:
            "../envs/environment.yaml"
        script:
            "../scripts/retrieve_cost_data.py"


if config["enable"]["retrieve"]:
    datafiles = [
        "IGGIELGN_LNGs.geojson",
        "IGGIELGN_BorderPoints.geojson",
        "IGGIELGN_Productions.geojson",
        "IGGIELGN_Storages.geojson",
        "IGGIELGN_PipeSegments.geojson",
    ]

    rule retrieve_gas_infrastructure_data:
        output:
            expand("data/gas_network/scigrid-gas/data/{files}", files=datafiles),
        log:
            "logs/retrieve_gas_infrastructure_data.log",
        retries: 2
        conda:
            "../envs/environment.yaml"
        script:
            "../scripts/retrieve_gas_infrastructure_data.py"


if config["enable"]["retrieve"]:

    rule retrieve_electricity_demand:
        params:
            versions=["2019-06-05", "2020-10-06"],
        output:
            "data/electricity_demand_raw.csv",
        log:
            "logs/retrieve_electricity_demand.log",
        resources:
            mem_mb=5000,
        retries: 2
        conda:
            "../envs/environment.yaml"
        script:
            "../scripts/retrieve_electricity_demand.py"


if config["enable"]["retrieve"]:

    rule retrieve_synthetic_electricity_demand:
        input:
            storage(
                "https://zenodo.org/records/10820928/files/demand_hourly.csv",
            ),
        output:
            "data/load_synthetic_raw.csv",
        log:
            "logs/retrieve_synthetic_electricity_demand.log",
        resources:
            mem_mb=5000,
        retries: 2
        run:
            move(input[0], output[0])


if config["enable"]["retrieve"]:

    rule retrieve_ship_raster:
        input:
            storage(
                "https://zenodo.org/records/13757228/files/shipdensity_global.zip",
                keep_local=True,
            ),
        output:
            "data/shipdensity_global.zip",
        log:
            "logs/retrieve_ship_raster.log",
        resources:
            mem_mb=5000,
        retries: 2
        run:
            move(input[0], output[0])
            validate_checksum(output[0], input[0])


if config["enable"]["retrieve"]:

    rule retrieve_jrc_enspreso_biomass:
        input:
            storage(
                "https://zenodo.org/records/10356004/files/ENSPRESO_BIOMASS.xlsx",
                keep_local=True,
            ),
        output:
            "data/ENSPRESO_BIOMASS.xlsx",
        retries: 1
        run:
            move(input[0], output[0])


if config["enable"]["retrieve"]:

    rule retrieve_hotmaps_industrial_sites:
        input:
            storage(
                "https://gitlab.com/hotmaps/industrial_sites/industrial_sites_Industrial_Database/-/raw/master/data/Industrial_Database.csv",
                keep_local=True,
            ),
        output:
            "data/Industrial_Database.csv",
        retries: 1
        run:
            move(input[0], output[0])


if config["enable"]["retrieve"]:

    rule retrieve_usgs_ammonia_production:
        input:
            storage(
                "https://d9-wret.s3.us-west-2.amazonaws.com/assets/palladium/production/s3fs-public/media/files/myb1-2022-nitro-ert.xlsx"
            ),
        output:
            "data/myb1-2022-nitro-ert.xlsx",
        retries: 1
        run:
            move(input[0], output[0])


if config["enable"]["retrieve"]:

    # Downloading Copernicus Global Land Cover for land cover and land use:
    # Website: https://land.copernicus.eu/global/products/lc
    rule download_copernicus_land_cover:
        input:
            storage(
                "https://zenodo.org/records/3939050/files/PROBAV_LC100_global_v3.0.1_2019-nrt_Discrete-Classification-map_EPSG-4326.tif",
            ),
        output:
            "data/Copernicus_LC100_global_v3.0.1_2019-nrt_Discrete-Classification-map_EPSG-4326.tif",
        run:
            move(input[0], output[0])
            validate_checksum(output[0], input[0])


if config["enable"]["retrieve"]:

    # Downloading LUISA Base Map for land cover and land use:
    # Website: https://ec.europa.eu/jrc/en/luisa
    rule retrieve_luisa_land_cover:
        input:
            storage(
                "https://jeodpp.jrc.ec.europa.eu/ftp/jrc-opendata/LUISA/EUROPE/Basemaps/LandUse/2018/LATEST/LUISA_basemap_020321_50m.tif",
            ),
        output:
            "data/LUISA_basemap_020321_50m.tif",
        run:
            move(input[0], output[0])


if config["enable"]["retrieve"]:

    rule retrieve_eez:
        params:
            zip="data/eez/World_EEZ_v12_20231025_LR.zip",
        output:
            gpkg="data/eez/World_EEZ_v12_20231025_LR/eez_v12_lowres.gpkg",
        run:
            import os
            import requests
            from uuid import uuid4

            name = str(uuid4())[:8]
            org = str(uuid4())[:8]

            response = requests.post(
                "https://www.marineregions.org/download_file.php",
                params={"name": "World_EEZ_v12_20231025_LR.zip"},
                data={
                    "name": name,
                    "organisation": org,
                    "email": f"{name}@{org}.org",
                    "country": "Germany",
                    "user_category": "academia",
                    "purpose_category": "Research",
                    "agree": "1",
                },
            )

            with open(params["zip"], "wb") as f:
                f.write(response.content)
            output_folder = Path(params["zip"]).parent
            unpack_archive(params["zip"], output_folder)
            os.remove(params["zip"])



if config["enable"]["retrieve"]:

    rule retrieve_worldbank_urban_population:
        params:
            zip="data/worldbank/API_SP.URB.TOTL.IN.ZS_DS2_en_csv_v2.zip",
        output:
            gpkg="data/worldbank/API_SP.URB.TOTL.IN.ZS_DS2_en_csv_v2.csv",
        run:
            import os
            import requests

            response = requests.get(
                "https://api.worldbank.org/v2/en/indicator/SP.URB.TOTL.IN.ZS?downloadformat=csv",
            )

            with open(params["zip"], "wb") as f:
                f.write(response.content)
            output_folder = Path(params["zip"]).parent
            unpack_archive(params["zip"], output_folder)

            for f in os.listdir(output_folder):
                if f.startswith(
                    "API_SP.URB.TOTL.IN.ZS_DS2_en_csv_v2_"
                ) and f.endswith(".csv"):
                    os.rename(os.path.join(output_folder, f), output.gpkg)
                    break



if config["enable"]["retrieve"]:

    rule retrieve_co2stop:
        params:
            zip="data/co2jrc_openformats.zip",
        output:
            "data/CO2JRC_OpenFormats/CO2Stop_DataInterrogationSystem/Hydrocarbon_Storage_Units.csv",
            "data/CO2JRC_OpenFormats/CO2Stop_Polygons Data/StorageUnits_March13.kml",
            "data/CO2JRC_OpenFormats/CO2Stop_DataInterrogationSystem/Hydrocarbon_Traps.csv",
            "data/CO2JRC_OpenFormats/CO2Stop_DataInterrogationSystem/Hydrocarbon_Traps_Temp.csv",
            "data/CO2JRC_OpenFormats/CO2Stop_DataInterrogationSystem/Hydrocarbon_Traps1.csv",
            "data/CO2JRC_OpenFormats/CO2Stop_Polygons Data/DaughterUnits_March13.kml",
        run:
            import requests

            response = requests.get(
                "https://setis.ec.europa.eu/document/download/786a884f-0b33-4789-b744-28004b16bd1a_en?filename=co2jrc_openformats.zip",
            )
            with open(params["zip"], "wb") as f:
                f.write(response.content)
            output_folder = Path(params["zip"]).parent
            unpack_archive(params["zip"], output_folder)



if config["enable"]["retrieve"]:

    rule retrieve_gem_europe_gas_tracker:
        output:
            "data/gem/Europe-Gas-Tracker-2024-05.xlsx",
        run:
            import requests

            # mirror of https://globalenergymonitor.org/wp-content/uploads/2024/05/Europe-Gas-Tracker-2024-05.xlsx
            url = "https://tubcloud.tu-berlin.de/s/LMBJQCsN6Ez5cN2/download/Europe-Gas-Tracker-2024-05.xlsx"
            response = requests.get(url)
            with open(output[0], "wb") as f:
                f.write(response.content)



if config["enable"]["retrieve"]:

    rule retrieve_gem_steel_plant_tracker:
        output:
            "data/gem/Global-Steel-Plant-Tracker-April-2024-Standard-Copy-V1.xlsx",
        run:
            import requests

            # mirror or https://globalenergymonitor.org/wp-content/uploads/2024/04/Global-Steel-Plant-Tracker-April-2024-Standard-Copy-V1.xlsx
            url = "https://tubcloud.tu-berlin.de/s/Aqebo3rrQZWKGsG/download/Global-Steel-Plant-Tracker-April-2024-Standard-Copy-V1.xlsx"
            response = requests.get(url)
            with open(output[0], "wb") as f:
                f.write(response.content)



if config["enable"]["retrieve"]:
    # Some logic to find the correct file URL
    # Sometimes files are released delayed or ahead of schedule, check which file is currently available

    def check_file_exists(url):
        response = requests.head(url)
        return response.status_code == 200

    # Basic pattern where WDPA files can be found
    url_pattern = (
        "https://d1gam3xoknrgr2.cloudfront.net/current/WDPA_{bYYYY}_Public_shp.zip"
    )

    # 3-letter month + 4 digit year for current/previous/next month to test
    current_monthyear = datetime.now().strftime("%b%Y")
    prev_monthyear = (datetime.now() - timedelta(30)).strftime("%b%Y")
    next_monthyear = (datetime.now() + timedelta(30)).strftime("%b%Y")

    # Test prioritised: current month -> previous -> next
    for bYYYY in [current_monthyear, prev_monthyear, next_monthyear]:
        if check_file_exists(url := url_pattern.format(bYYYY=bYYYY)):
            break
        else:
            # If None of the three URLs are working
            url = False

    assert (
        url
    ), f"No WDPA files found at {url_pattern} for bY='{current_monthyear}, {prev_monthyear}, or {next_monthyear}'"

    # Downloading protected area database from WDPA
    # extract the main zip and then merge the contained 3 zipped shapefiles
    # Website: https://www.protectedplanet.net/en/thematic-areas/wdpa
    rule download_wdpa:
        input:
            zip=storage(url, keep_local=True),
        params:
            zip="data/WDPA_shp.zip",
            folder=directory("data/WDPA"),
        output:
            gpkg="data/WDPA.gpkg",
        run:
            shcopy(input.zip, params.zip)
            unpack_archive(params.zip, params.folder)

            for i in range(3):
                # vsizip is special driver for directly working with zipped shapefiles in ogr2ogr
                layer_path = (
                    f"/vsizip/{params.folder}/WDPA_{bYYYY}_Public_shp_{i}.zip"
                )
                print(f"Adding layer {i+1} of 3 to combined output file.")
                shell("ogr2ogr -f gpkg -update -append {output.gpkg} {layer_path}")

    rule download_wdpa_marine:
        # Downloading Marine protected area database from WDPA
        # extract the main zip and then merge the contained 3 zipped shapefiles
        # Website: https://www.protectedplanet.net/en/thematic-areas/marine-protected-areas
        input:
            zip=storage(
                f"https://d1gam3xoknrgr2.cloudfront.net/current/WDPA_WDOECM_{bYYYY}_Public_marine_shp.zip",
                keep_local=True,
            ),
        params:
            zip="data/WDPA_WDOECM_marine.zip",
            folder=directory("data/WDPA_WDOECM_marine"),
        output:
            gpkg="data/WDPA_WDOECM_marine.gpkg",
        run:
            shcopy(input.zip, params.zip)
            unpack_archive(params.zip, params.folder)

            for i in range(3):
                # vsizip is special driver for directly working with zipped shapefiles in ogr2ogr
                layer_path = f"/vsizip/{params.folder}/WDPA_WDOECM_{bYYYY}_Public_marine_shp_{i}.zip"
                print(f"Adding layer {i+1} of 3 to combined output file.")
                shell("ogr2ogr -f gpkg -update -append {output.gpkg} {layer_path}")



if config["enable"]["retrieve"]:

    rule retrieve_monthly_co2_prices:
        input:
            storage(
                "https://public.eex-group.com/eex/eua-auction-report/emission-spot-primary-market-auction-report-2019-data.xls",
                keep_local=True,
            ),
        output:
            "data/validation/emission-spot-primary-market-auction-report-2019-data.xls",
        log:
            "logs/retrieve_monthly_co2_prices.log",
        resources:
            mem_mb=5000,
        retries: 2
        run:
            move(input[0], output[0])


if config["enable"]["retrieve"]:

    rule retrieve_monthly_fuel_prices:
        output:
            "data/validation/energy-price-trends-xlsx-5619002.xlsx",
        log:
            "logs/retrieve_monthly_fuel_prices.log",
        resources:
            mem_mb=5000,
        retries: 2
        conda:
            "../envs/environment.yaml"
        script:
            "../scripts/retrieve_monthly_fuel_prices.py"


if config["enable"]["retrieve"] and (
    config["electricity"]["base_network"] == "osm-prebuilt"
):
    OSM_VERSION = config["electricity"]["osm-prebuilt-version"]
    OSM_FILES = [
        "buses.csv",
        "converters.csv",
        "lines.csv",
        "links.csv",
        "transformers.csv",
    ]
    if OSM_VERSION >= 0.6:
        OSM_FILES.append("map.html")
    OSM_ZENODO_IDS = {
        0.1: "12799202",
        0.2: "13342577",
        0.3: "13358976",
        0.4: "13759222",
        0.5: "13981528",
        0.6: "14144752",
    }

    # update rule to use the correct version
    rule retrieve_osm_prebuilt:
        input:
            **{
                file: storage(
                    f"https://zenodo.org/records/{OSM_ZENODO_IDS[OSM_VERSION]}/files/{file}"
                )
                for file in OSM_FILES
            },
        output:
            **{file: f"data/osm-prebuilt/{OSM_VERSION}/{file}" for file in OSM_FILES},
        log:
            "logs/retrieve_osm_prebuilt.log",
        threads: 1
        resources:
            mem_mb=500,
        run:
            for key in input.keys():
                move(input[key], output[key])
                validate_checksum(output[key], input[key])



if config["enable"]["retrieve"] and (
    config["electricity"]["base_network"] == "osm-raw"
):

    rule retrieve_osm_data:
        output:
            cables_way="data/osm-raw/{country}/cables_way.json",
            lines_way="data/osm-raw/{country}/lines_way.json",
            routes_relation="data/osm-raw/{country}/routes_relation.json",
            substations_way="data/osm-raw/{country}/substations_way.json",
            substations_relation="data/osm-raw/{country}/substations_relation.json",
        log:
            "logs/retrieve_osm_data_{country}.log",
        threads: 1
        conda:
            "../envs/environment.yaml"
        script:
            "../scripts/retrieve_osm_data.py"


if config["enable"]["retrieve"] and (
    config["electricity"]["base_network"] == "osm-raw"
):

    rule retrieve_osm_data_all:
        input:
            expand(
                "data/osm-raw/{country}/cables_way.json",
                country=config_provider("countries"),
            ),
            expand(
                "data/osm-raw/{country}/lines_way.json",
                country=config_provider("countries"),
            ),
            expand(
                "data/osm-raw/{country}/routes_relation.json",
                country=config_provider("countries"),
            ),
            expand(
                "data/osm-raw/{country}/substations_way.json",
                country=config_provider("countries"),
            ),
            expand(
                "data/osm-raw/{country}/substations_relation.json",
                country=config_provider("countries"),
            ),


if config["enable"]["retrieve"]:

    rule retrieve_osm_boundaries:
        output:
            json="data/osm-boundaries/json/{country}_adm1.json",
        log:
            "logs/retrieve_osm_boundaries_{country}_adm1.log",
        threads: 1
        conda:
            "../envs/environment.yaml"
        script:
            "../scripts/retrieve_osm_boundaries.py"

    rule retrieve_geothermal_heat_utilisation_potentials:
        input:
            isi_heat_potentials=storage(
                "https://fordatis.fraunhofer.de/bitstream/fordatis/341.5/11/Results_DH_Matching_Cluster.xlsx",
                keep_local=True,
            ),
        output:
            "data/isi_heat_utilisation_potentials.xlsx",
        log:
            "logs/retrieve_geothermal_heat_utilisation_potentials.log",
        threads: 1
        retries: 2
        run:
            move(input[0], output[0])

    rule retrieve_lau_regions:
        input:
            lau_regions=storage(
                "https://gisco-services.ec.europa.eu/distribution/v2/lau/download/ref-lau-2019-01m.geojson.zip",
                keep_local=True,
            ),
        output:
            lau_regions="data/lau_regions.zip",
        log:
            "logs/retrieve_lau_regions.log",
        log:
            "logs/retrieve_lau_regions.log",
        threads: 1
        retries: 2
        run:
            move(input[0], output[0])


if config["enable"]["retrieve"]:

    rule retrieve_jrc_ardeco:
        output:
            ardeco_gdp="data/jrc-ardeco/ARDECO-SUVGDP.2021.table.csv",
            ardeco_pop="data/jrc-ardeco/ARDECO-SNPTD.2021.table.csv",
        run:
            import requests

            urls = {
                "ardeco_gdp": "https://urban.jrc.ec.europa.eu/ardeco-api-v2/rest/export/SUVGDP?version=2021&format=csv-table",
                "ardeco_pop": "https://urban.jrc.ec.europa.eu/ardeco-api-v2/rest/export/SNPTD?version=2021&format=csv-table",
            }

            for key, url in urls.items():
                response = requests.get(url)
                output_path = output[key] if key in urls else None
                if output_path:
                    with open(output_path, "wb") as f:
                        f.write(response.content)



if config["enable"]["retrieve"]:

    rule retrieve_aquifer_data_bgr:
        input:
            zip=storage(
                "https://download.bgr.de/bgr/grundwasser/IHME1500/v12/shp/IHME1500_v12.zip"
            ),
        output:
            aquifer_shapes_shp="data/bgr/ihme1500_aquif_ec4060_v12_poly.shp",
            aquifer_shapes_shx="data/bgr/ihme1500_aquif_ec4060_v12_poly.shx",
            aquifer_shapes_dbf="data/bgr/ihme1500_aquif_ec4060_v12_poly.dbf",
            aquifer_shapes_cpg="data/bgr/ihme1500_aquif_ec4060_v12_poly.cpg",
            aquifer_shapes_prj="data/bgr/ihme1500_aquif_ec4060_v12_poly.prj",
            aquifer_shapes_sbn="data/bgr/ihme1500_aquif_ec4060_v12_poly.sbn",
            aquifer_shapes_sbx="data/bgr/ihme1500_aquif_ec4060_v12_poly.sbx",
        params:
            filename_shp="IHME1500_v12/shp/ihme1500_aquif_ec4060_v12_poly.shp",
            filename_shx="IHME1500_v12/shp/ihme1500_aquif_ec4060_v12_poly.shx",
            filename_dbf="IHME1500_v12/shp/ihme1500_aquif_ec4060_v12_poly.dbf",
            filename_cpg="IHME1500_v12/shp/ihme1500_aquif_ec4060_v12_poly.cpg",
            filename_prj="IHME1500_v12/shp/ihme1500_aquif_ec4060_v12_poly.prj",
            filename_sbn="IHME1500_v12/shp/ihme1500_aquif_ec4060_v12_poly.sbn",
            filename_sbx="IHME1500_v12/shp/ihme1500_aquif_ec4060_v12_poly.sbx",
        run:
            with ZipFile(input.zip, "r") as zip_ref:
                for fn, outpt in zip(
                    params,
                    output,
                ):
                    zip_ref.extract(fn, Path(outpt).parent)
                    extracted_file = Path(outpt).parent / fn
                    extracted_file.rename(outpt)

    rule retrieve_dh_areas:
        input:
            dh_areas=storage(
                "https://fordatis.fraunhofer.de/bitstream/fordatis/341.5/2/dh_areas.gpkg",
                keep_local=True,
            ),
        output:
            dh_areas="data/dh_areas.gpkg",
        log:
            "logs/retrieve_dh_areas.log",
        threads: 1
        retries: 2
        run:
            move(input[0], output[0])<|MERGE_RESOLUTION|>--- conflicted
+++ resolved
@@ -155,11 +155,7 @@
     rule retrieve_cutout:
         input:
             storage(
-<<<<<<< HEAD
-                "https://zenodo.org/records/15130997/files/{cutout}.nc",
-=======
                 "https://zenodo.org/records/15349674/files/{cutout}.nc",
->>>>>>> c059ba56
             ),
         output:
             CDIR.joinpath("{cutout}.nc").as_posix(),
