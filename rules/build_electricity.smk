--- conflicted
+++ resolved
@@ -18,20 +18,18 @@
             "../scripts/prepare_links_p_nom.py"
 
 
-<<<<<<< HEAD
 if config["enable"].get("retrieve_opsd_load_data", True):
-
     rule build_electricity_demand:
         params:
-            snapshots=config["snapshots"],
-            countries=config["countries"],
-            load=config["load"],
+            snapshots=config_provider("snapshots"),
+            countries=config_provider("countries"),
+            load=config_provider("load"),
         input:
-            ancient(RESOURCES + "/load_raw.csv"),
+            ancient("data/electricity_demand_raw.csv"),
         output:
-            RESOURCES + "load.csv",
+            resources("electricity_demand{weather_year}.csv"),
         log:
-            LOGS + "build_electricity_demand.log",
+            logs("build_electricity_demand{weather_year}.log"),
         resources:
             mem_mb=5000,
         conda:
@@ -39,41 +37,25 @@
         script:
             "../scripts/build_electricity_demand.py"
 
-
+            
 if config["enable"].get("retrieve_artificial_load_data", False):
 
     rule build_artificial_load_data:
         input:
             ancient("data/load_artificial_raw.csv"),
         output:
-            RESOURCES + "load{weather_year}.csv",
+            resources("electricity_demand{weather_year}.csv"),
         log:
-            LOGS + "build_artificial_load_data{weather_year}.log",
+            logs("build_artificial_load_data{weather_year}.log"),
         resources:
             mem_mb=5000,
         conda:
             "../envs/environment.yaml"
         script:
             "../scripts/build_artificial_load_data.py"
-=======
-rule build_electricity_demand:
-    params:
-        snapshots=config_provider("snapshots"),
-        countries=config_provider("countries"),
-        load=config_provider("load"),
-    input:
-        ancient("data/electricity_demand_raw.csv"),
-    output:
-        resources("electricity_demand.csv"),
-    log:
-        logs("build_electricity_demand.log"),
-    resources:
-        mem_mb=5000,
-    conda:
-        "../envs/environment.yaml"
-    script:
-        "../scripts/build_electricity_demand.py"
->>>>>>> 986c7be4
+
+
+ruleorder: build_artificial_load_data > build_electricity_demand
 
 
 rule build_powerplants:
@@ -211,9 +193,9 @@
         output:
             protected("cutouts/" + CDIR + "{cutout}-{weather_year}.nc"),
         log:
-            "logs/" + CDIR + "build_cutout/{cutout}-{weather_year}.log",
+            logs(CDIR + "build_cutout/{cutout}-{weather_year}.log"),
         benchmark:
-            "benchmarks/" + CDIR + "build_cutout_{cutout}-{weather_year}"
+            benchmarks(CDIR + "build_cutout_{cutout}-{weather_year}")
         threads: ATLITE_NPROCESSES
         resources:
             mem_mb=ATLITE_NPROCESSES * 1000,
@@ -228,10 +210,10 @@
 def cutouts_for_extent_input(wildcards):
     # We only need these cutouts in order to determine geographic
     # boundaries, so just pick the first weather year available
-    weather_year = config["scenario"]["weather_year"][0]
+    weather_year = config_provider("scenario", "weather_year")(wildcards)[0]
     cutouts = []
-    for k in config["electricity"]["renewable_carriers"]:
-        cutout = config["renewable"][k]["cutout"]
+    for k in config_provider("electricity", "renewable_carriers")(wildcards):
+        cutout = config_provider("renewable", k, "cutout")(wildcards)
         cutout = cutout.replace("{weather_year}", weather_year)
         cutouts.append(f"cutouts/{CDIR}{cutout}.nc")
     return cutouts
@@ -242,13 +224,7 @@
     rule build_natura_raster:
         input:
             natura=ancient("data/bundle/natura/Natura2000_end2015.shp"),
-<<<<<<< HEAD
             cutouts=cutouts_for_extent_input,
-=======
-            cutouts=lambda w: expand(
-                "cutouts/" + CDIR + "{cutouts}.nc", **config_provider("atlite")(w)
-            ),
->>>>>>> 986c7be4
         output:
             resources("natura.tiff"),
         resources:
@@ -264,17 +240,7 @@
 rule build_ship_raster:
     input:
         ship_density="data/shipdensity_global.zip",
-<<<<<<< HEAD
         cutouts=cutouts_for_extent_input,
-=======
-        cutouts=lambda w: expand(
-            "cutouts/" + CDIR + "{cutout}.nc",
-            cutout=[
-                config_provider("renewable", k, "cutout")(w)
-                for k in config_provider("electricity", "renewable_carriers")(w)
-            ],
-        ),
->>>>>>> 986c7be4
     output:
         resources("shipdensity_raster.tif"),
     log:
@@ -383,21 +349,12 @@
         + config_provider("renewable", w.technology, "cutout")(w)
         + ".nc",
     output:
-<<<<<<< HEAD
-        profile=RESOURCES + "profile{weather_year}_{technology}.nc",
-    log:
-        LOGS + "build_renewable_profiles{weather_year}_{technology}.log",
-    benchmark:
-        BENCHMARKS + "build_renewable_profiles{weather_year}_{technology}"
-    threads: ATLITE_NPROCESSES
-=======
-        profile=resources("profile_{technology}.nc"),
-    log:
-        logs("build_renewable_profile_{technology}.log"),
-    benchmark:
-        benchmarks("build_renewable_profiles_{technology}")
+        profile=resources("profile{weather_year}_{technology}.nc"),
+    log:
+        logs("build_renewable_profile{weather_year}_{technology}.log"),
+    benchmark:
+        benchmarks("build_renewable_profiles{weather_year}_{technology}")
     threads: config["atlite"].get("nprocesses", 4)
->>>>>>> 986c7be4
     resources:
         mem_mb=config["atlite"].get("nprocesses", 4) * 5000,
     wildcard_constraints:
@@ -433,25 +390,17 @@
     input:
         country_shapes=resources("country_shapes.geojson"),
         eia_hydro_generation="data/eia_hydro_annual_generation.csv",
-<<<<<<< HEAD
         eia_hydro_capacity="data/eia_hydro_annual_capacity.csv",
         era5_runoff="data/era5-annual-runoff-per-country.csv",
-        cutout=f"cutouts/" + CDIR + config["renewable"]["hydro"]["cutout"] + ".nc",
-    output:
-        profile=RESOURCES + "profile{weather_year}_hydro.nc",
-        eia_hydro=RESOURCES + "eia_hydro_annual_generation{weather_year}.csv",
-    log:
-        LOGS + "build_hydro_profile{weather_year}.log",
-=======
         cutout=lambda w: f"cutouts/"
         + CDIR
         + config_provider("renewable", "hydro", "cutout")(w)
         + ".nc",
     output:
-        resources("profile_hydro.nc"),
-    log:
-        logs("build_hydro_profile.log"),
->>>>>>> 986c7be4
+        profile=resources("profile{weather_year}_hydro.nc"),
+        eia_hydro=resources("eia_hydro_stats{weather_year}.csv")
+    log:
+        logs("build_hydro_profile{weather_year}.log"),
     resources:
         mem_mb=5000,
     conda:
@@ -486,7 +435,7 @@
 
 def input_profile_tech(w):
     return {
-        f"profile_{tech}": resources(f"profile_{tech}.nc")
+        f"profile_{tech}": resources(f"profile{{weather_year}}_{tech}.nc")
         for tech in config_provider("electricity", "renewable_carriers")(w)
     }
 
@@ -510,42 +459,8 @@
         electricity=config_provider("electricity"),
         conventional=config_provider("conventional"),
         costs=config_provider("costs"),
-    input:
-<<<<<<< HEAD
-        **{
-            f"profile_{tech}": RESOURCES + "profile{weather_year}" + f"_{tech}.nc"
-            for tech in config["electricity"]["renewable_carriers"]
-        },
-        **{
-            f"conventional_{carrier}_{attr}": fn
-            for carrier, d in config.get("conventional", {None: {}}).items()
-            if carrier in config["electricity"]["conventional_carriers"]
-            for attr, fn in d.items()
-            if str(fn).startswith("data/")
-        },
-        base_network=RESOURCES + "networks/base.nc",
-        line_rating=RESOURCES + "networks/line_rating.nc"
-        if config["lines"]["dynamic_line_rating"]["activate"]
-        else RESOURCES + "networks/base.nc",
-        tech_costs=COSTS,
-        regions=RESOURCES + "regions_onshore.geojson",
-        powerplants=RESOURCES + "powerplants.csv",
-        hydro_capacities=ancient("data/bundle/hydro_capacities.csv"),
-        geth_hydro_capacities="data/geth2015_hydro_capacities.csv",
-        unit_commitment="data/unit_commitment.csv",
-        fuel_price=RESOURCES + "monthly_fuel_price.csv"
-        if config["conventional"]["dynamic_fuel_price"]
-        else [],
-        load=RESOURCES + "load{weather_year}.csv",
-        nuts3_shapes=RESOURCES + "nuts3_shapes.geojson",
-        ua_md_gdp="data/GDP_PPP_30arcsec_v3_mapped_default.csv",
-    output:
-        RESOURCES + "networks/elec{weather_year}.nc",
-    log:
-        LOGS + "add_electricity{weather_year}.log",
-    benchmark:
-        BENCHMARKS + "add_electricity{weather_year}"
-=======
+        drop_leap_day=config_provider("enable", "drop_leap_day"),
+    input:
         unpack(input_profile_tech),
         unpack(input_conventional),
         base_network=resources("networks/base.nc"),
@@ -567,16 +482,15 @@
             if config_provider("conventional", "dynamic_fuel_price")(w)
             else []
         ),
-        load=resources("electricity_demand.csv"),
+        load=resources("electricity_demand{weather_year}.csv"),
         nuts3_shapes=resources("nuts3_shapes.geojson"),
         ua_md_gdp="data/GDP_PPP_30arcsec_v3_mapped_default.csv",
     output:
-        resources("networks/elec.nc"),
-    log:
-        logs("add_electricity.log"),
-    benchmark:
-        benchmarks("add_electricity")
->>>>>>> 986c7be4
+        resources("networks/elec{weather_year}.nc"),
+    log:
+        logs("add_electricity{weather_year}.log"),
+    benchmark:
+        benchmarks("add_electricity{weather_year}")
     threads: 1
     resources:
         mem_mb=10000,
@@ -599,41 +513,22 @@
         p_max_pu=config_provider("links", "p_max_pu", default=1.0),
         costs=config_provider("costs"),
     input:
-<<<<<<< HEAD
-        network=RESOURCES + "networks/elec{weather_year}.nc",
-        tech_costs=COSTS,
-        regions_onshore=RESOURCES + "regions_onshore.geojson",
-        regions_offshore=RESOURCES + "regions_offshore.geojson",
-    output:
-        network=RESOURCES + "networks/elec{weather_year}_s{simpl}.nc",
-        regions_onshore=RESOURCES
-        + "regions_onshore_elec{weather_year}_s{simpl}.geojson",
-        regions_offshore=RESOURCES
-        + "regions_offshore_elec{weather_year}_s{simpl}.geojson",
-        busmap=RESOURCES + "busmap_elec{weather_year}_s{simpl}.csv",
-        connection_costs=RESOURCES + "connection_costs{weather_year}_s{simpl}.csv",
-    log:
-        LOGS + "simplify_network/elec{weather_year}_s{simpl}.log",
-    benchmark:
-        BENCHMARKS + "simplify_network/elec{weather_year}_s{simpl}"
-=======
-        network=resources("networks/elec.nc"),
+        network=resources("networks/elec{weather_year}.nc"),
         tech_costs=lambda w: resources(
             f"costs_{config_provider('costs', 'year')(w)}.csv"
         ),
         regions_onshore=resources("regions_onshore.geojson"),
         regions_offshore=resources("regions_offshore.geojson"),
     output:
-        network=resources("networks/elec_s{simpl}.nc"),
-        regions_onshore=resources("regions_onshore_elec_s{simpl}.geojson"),
-        regions_offshore=resources("regions_offshore_elec_s{simpl}.geojson"),
-        busmap=resources("busmap_elec_s{simpl}.csv"),
-        connection_costs=resources("connection_costs_s{simpl}.csv"),
-    log:
-        logs("simplify_network/elec_s{simpl}.log"),
-    benchmark:
-        benchmarks("simplify_network/elec_s{simpl}")
->>>>>>> 986c7be4
+        network=resources("networks/elec{weather_year}_s{simpl}.nc"),
+        regions_onshore=resources("regions_onshore_elec{weather_year}_s{simpl}.geojson"),
+        regions_offshore=resources("regions_offshore_elec{weather_year}_s{simpl}.geojson"),
+        busmap=resources("busmap_elec{weather_year}_s{simpl}.csv"),
+        connection_costs=resources("connection_costs{weather_year}_s{simpl}.csv"),
+    log:
+        logs("simplify_network/elec{weather_year}_s{simpl}.log"),
+    benchmark:
+        benchmarks("simplify_network/elec{weather_year}_s{simpl}")
     threads: 1
     resources:
         mem_mb=12000,
@@ -659,21 +554,11 @@
         length_factor=config_provider("lines", "length_factor"),
         costs=config_provider("costs"),
     input:
-<<<<<<< HEAD
-        network=RESOURCES + "networks/elec{weather_year}_s{simpl}.nc",
-        regions_onshore=RESOURCES
-        + "regions_onshore_elec{weather_year}_s{simpl}.geojson",
-        regions_offshore=RESOURCES
-        + "regions_offshore_elec{weather_year}_s{simpl}.geojson",
-        busmap=ancient(RESOURCES + "busmap_elec{weather_year}_s{simpl}.csv"),
-        custom_busmap=(
-=======
-        network=resources("networks/elec_s{simpl}.nc"),
-        regions_onshore=resources("regions_onshore_elec_s{simpl}.geojson"),
-        regions_offshore=resources("regions_offshore_elec_s{simpl}.geojson"),
-        busmap=ancient(resources("busmap_elec_s{simpl}.csv")),
+        network=resources("networks/elec{weather_year}_s{simpl}.nc"),
+        regions_onshore=resources("regions_onshore_elec{weather_year}_s{simpl}.geojson"),
+        regions_offshore=resources("regions_offshore_elec{weather_year}_s{simpl}.geojson"),
+        busmap=ancient(resources("busmap_elec{weather_year}_s{simpl}.csv")),
         custom_busmap=lambda w: (
->>>>>>> 986c7be4
             "data/custom_busmap_elec_s{simpl}_{clusters}.csv"
             if config_provider("enable", "custom_busmap", default=False)(w)
             else []
@@ -682,29 +567,15 @@
             f"costs_{config_provider('costs', 'year')(w)}.csv"
         ),
     output:
-<<<<<<< HEAD
-        network=RESOURCES + "networks/elec{weather_year}_s{simpl}_{clusters}.nc",
-        regions_onshore=RESOURCES
-        + "regions_onshore_elec{weather_year}_s{simpl}_{clusters}.geojson",
-        regions_offshore=RESOURCES
-        + "regions_offshore_elec{weather_year}_s{simpl}_{clusters}.geojson",
-        busmap=RESOURCES + "busmap_elec{weather_year}_s{simpl}_{clusters}.csv",
-        linemap=RESOURCES + "linemap_elec{weather_year}_s{simpl}_{clusters}.csv",
-    log:
-        LOGS + "cluster_network/elec{weather_year}_s{simpl}_{clusters}.log",
-    benchmark:
-        BENCHMARKS + "cluster_network/elec{weather_year}_s{simpl}_{clusters}"
-=======
-        network=resources("networks/elec_s{simpl}_{clusters}.nc"),
-        regions_onshore=resources("regions_onshore_elec_s{simpl}_{clusters}.geojson"),
-        regions_offshore=resources("regions_offshore_elec_s{simpl}_{clusters}.geojson"),
-        busmap=resources("busmap_elec_s{simpl}_{clusters}.csv"),
-        linemap=resources("linemap_elec_s{simpl}_{clusters}.csv"),
-    log:
-        logs("cluster_network/elec_s{simpl}_{clusters}.log"),
-    benchmark:
-        benchmarks("cluster_network/elec_s{simpl}_{clusters}")
->>>>>>> 986c7be4
+        network=resources("networks/elec{weather_year}_s{simpl}_{clusters}.nc"),
+        regions_onshore=resources("regions_onshore_elec{weather_year}_s{simpl}_{clusters}.geojson"),
+        regions_offshore=resources("regions_offshore_elec{weather_year}_s{simpl}_{clusters}.geojson"),
+        busmap=resources("busmap_elec{weather_year}_s{simpl}_{clusters}.csv"),
+        linemap=resources("linemap_elec{weather_year}_s{simpl}_{clusters}.csv"),
+    log:
+        logs("cluster_network/elec{weather_year}_s{simpl}_{clusters}.log"),
+    benchmark:
+        benchmarks("cluster_network/elec{weather_year}_s{simpl}_{clusters}")
     threads: 1
     resources:
         mem_mb=10000,
@@ -720,27 +591,16 @@
         max_hours=config_provider("electricity", "max_hours"),
         costs=config_provider("costs"),
     input:
-<<<<<<< HEAD
-        network=RESOURCES + "networks/elec{weather_year}_s{simpl}_{clusters}.nc",
-        tech_costs=COSTS,
-    output:
-        RESOURCES + "networks/elec{weather_year}_s{simpl}_{clusters}_ec.nc",
-    log:
-        LOGS + "add_extra_components/elec{weather_year}_s{simpl}_{clusters}.log",
-    benchmark:
-        BENCHMARKS + "add_extra_components/elec{weather_year}_s{simpl}_{clusters}_ec"
-=======
-        network=resources("networks/elec_s{simpl}_{clusters}.nc"),
+        network=resources("networks/elec{weather_year}_s{simpl}_{clusters}.nc"),
         tech_costs=lambda w: resources(
             f"costs_{config_provider('costs', 'year')(w)}.csv"
         ),
     output:
-        resources("networks/elec_s{simpl}_{clusters}_ec.nc"),
-    log:
-        logs("add_extra_components/elec_s{simpl}_{clusters}.log"),
-    benchmark:
-        benchmarks("add_extra_components/elec_s{simpl}_{clusters}_ec")
->>>>>>> 986c7be4
+        resources("networks/elec{weather_year}_s{simpl}_{clusters}_ec.nc"),
+    log:
+        logs("add_extra_components/elec{weather_year}_s{simpl}_{clusters}.log"),
+    benchmark:
+        benchmarks("add_extra_components/elec{weather_year}_s{simpl}_{clusters}_ec")
     threads: 1
     resources:
         mem_mb=4000,
@@ -765,33 +625,17 @@
         adjustments=config_provider("adjustments", "electricity"),
         autarky=config_provider("electricity", "autarky", default={}),
     input:
-<<<<<<< HEAD
-        RESOURCES + "networks/elec{weather_year}_s{simpl}_{clusters}_ec.nc",
-        tech_costs=COSTS,
-        co2_price=lambda w: RESOURCES + "co2_price.csv" if "Ept" in w.opts else [],
-    output:
-        RESOURCES + "networks/elec{weather_year}_s{simpl}_{clusters}_ec_l{ll}_{opts}.nc",
-    log:
-        LOGS
-        + "prepare_network/elec{weather_year}_s{simpl}_{clusters}_ec_l{ll}_{opts}.log",
-    benchmark:
-        (
-            BENCHMARKS
-            + "prepare_network/elec{weather_year}_s{simpl}_{clusters}_ec_l{ll}_{opts}"
-        )
-=======
-        resources("networks/elec_s{simpl}_{clusters}_ec.nc"),
+        resources("networks/elec{weather_year}_s{simpl}_{clusters}_ec.nc"),
         tech_costs=lambda w: resources(
             f"costs_{config_provider('costs', 'year')(w)}.csv"
         ),
         co2_price=lambda w: resources("co2_price.csv") if "Ept" in w.opts else [],
     output:
-        resources("networks/elec_s{simpl}_{clusters}_ec_l{ll}_{opts}.nc"),
-    log:
-        logs("prepare_network/elec_s{simpl}_{clusters}_ec_l{ll}_{opts}.log"),
-    benchmark:
-        (benchmarks("prepare_network/elec_s{simpl}_{clusters}_ec_l{ll}_{opts}"))
->>>>>>> 986c7be4
+        resources("networks/elec{weather_year}_s{simpl}_{clusters}_ec_l{ll}_{opts}.nc"),
+    log:
+        logs("prepare_network/elec{weather_year}_s{simpl}_{clusters}_ec_l{ll}_{opts}.log"),
+    benchmark:
+        (benchmarks("prepare_network/elec{weather_year}_s{simpl}_{clusters}_ec_l{ll}_{opts}"))
     threads: 1
     resources:
         mem_mb=4000,
