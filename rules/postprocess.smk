# SPDX-FileCopyrightText: : 2023-2024 The PyPSA-Eur Authors
#
# SPDX-License-Identifier: MIT


if config["foresight"] != "perfect":

    rule plot_power_network_clustered:
        params:
            plotting=config_provider("plotting"),
        input:
            network=resources("networks/elec_s{simpl}_{clusters}.nc"),
            regions_onshore=resources(
                "regions_onshore_elec_s{simpl}_{clusters}.geojson"
            ),
        output:
            map=resources("maps/power-network-s{simpl}-{clusters}.pdf"),
        threads: 1
        resources:
            mem_mb=4000,
        benchmark:
            benchmarks("plot_power_network_clustered/elec_s{simpl}_{clusters}")
        conda:
            "../envs/environment.yaml"
        script:
            "../scripts/plot_power_network_clustered.py"

    rule plot_power_network:
        params:
            plotting=config_provider("plotting"),
        input:
            network=RESULTS
            + "postnetworks/elec_s{simpl}_{clusters}_l{ll}_{opts}_{sector_opts}_{planning_horizons}.nc",
            regions=resources("regions_onshore_elec_s{simpl}_{clusters}.geojson"),
        output:
            map=RESULTS
            + "maps/elec_s{simpl}_{clusters}_l{ll}_{opts}_{sector_opts}-costs-all_{planning_horizons}.pdf",
        threads: 2
        resources:
            mem_mb=10000,
        log:
            RESULTS
            + "logs/plot_power_network/elec_s{simpl}_{clusters}_l{ll}_{opts}_{sector_opts}_{planning_horizons}.log",
        benchmark:
            (
                RESULTS
                + "benchmarks/plot_power_network/elec_s{simpl}_{clusters}_l{ll}_{opts}_{sector_opts}_{planning_horizons}"
            )
        conda:
            "../envs/environment.yaml"
        script:
            "../scripts/plot_power_network.py"

    rule plot_hydrogen_network:
        params:
            plotting=config_provider("plotting"),
            foresight=config_provider("foresight"),
        input:
            network=RESULTS
            + "postnetworks/elec_s{simpl}_{clusters}_l{ll}_{opts}_{sector_opts}_{planning_horizons}.nc",
            regions=resources("regions_onshore_elec_s{simpl}_{clusters}.geojson"),
        output:
            map=RESULTS
            + "maps/elec_s{simpl}_{clusters}_l{ll}_{opts}_{sector_opts}-h2_network_{planning_horizons}.pdf",
        threads: 2
        resources:
            mem_mb=10000,
        log:
            RESULTS
            + "logs/plot_hydrogen_network/elec_s{simpl}_{clusters}_l{ll}_{opts}_{sector_opts}_{planning_horizons}.log",
        benchmark:
            (
                RESULTS
                + "benchmarks/plot_hydrogen_network/elec_s{simpl}_{clusters}_l{ll}_{opts}_{sector_opts}_{planning_horizons}"
            )
        conda:
            "../envs/environment.yaml"
        script:
            "../scripts/plot_hydrogen_network.py"

    rule plot_gas_network:
        params:
            plotting=config_provider("plotting"),
        input:
            network=RESULTS
            + "postnetworks/elec_s{simpl}_{clusters}_l{ll}_{opts}_{sector_opts}_{planning_horizons}.nc",
            regions=resources("regions_onshore_elec_s{simpl}_{clusters}.geojson"),
        output:
            map=RESULTS
            + "maps/elec_s{simpl}_{clusters}_l{ll}_{opts}_{sector_opts}-ch4_network_{planning_horizons}.pdf",
        threads: 2
        resources:
            mem_mb=10000,
        log:
            RESULTS
            + "logs/plot_gas_network/elec_s{simpl}_{clusters}_l{ll}_{opts}_{sector_opts}_{planning_horizons}.log",
        benchmark:
            (
                RESULTS
                + "benchmarks/plot_gas_network/elec_s{simpl}_{clusters}_l{ll}_{opts}_{sector_opts}_{planning_horizons}"
            )
        conda:
            "../envs/environment.yaml"
        script:
            "../scripts/plot_gas_network.py"


if config["foresight"] == "perfect":

    def output_map_year(w):
        return {
            f"map_{year}": RESULTS
            + "maps/elec_s{simpl}_{clusters}_l{ll}_{opts}_{sector_opts}-costs-all_"
            + f"{year}.pdf"
            for year in config_provider("scenario", "planning_horizons")(w)
        }

    rule plot_power_network_perfect:
        params:
            plotting=config_provider("plotting"),
        input:
            network=RESULTS
            + "postnetworks/elec_s{simpl}_{clusters}_l{ll}_{opts}_{sector_opts}_brownfield_all_years.nc",
            regions=resources("regions_onshore_elec_s{simpl}_{clusters}.geojson"),
        output:
            unpack(output_map_year),
        threads: 2
        resources:
            mem_mb=10000,
        conda:
            "../envs/environment.yaml"
        script:
            "../scripts/plot_power_network_perfect.py"


<<<<<<< HEAD
rule copy_config:
    params:
        RDIR=RDIR,
        config=lambda wildcards: (
            scenario_config(wildcards.run) if "run" in wildcards else config
        ),
    output:
        RESULTS + "config.yaml",
    threads: 1
    resources:
        mem_mb=1000,
    conda:
        "../envs/environment.yaml"
    script:
        "../scripts/copy_config.py"


=======
>>>>>>> 16b31758
rule make_summary:
    params:
        foresight=config_provider("foresight"),
        costs=config_provider("costs"),
        snapshots=config_provider("snapshots"),
        drop_leap_day=config_provider("enable", "drop_leap_day"),
        scenario=config_provider("scenario"),
        RDIR=RDIR,
    input:
        networks=expand(
            RESULTS
            + "postnetworks/elec_s{simpl}_{clusters}_l{ll}_{opts}_{sector_opts}_{planning_horizons}.nc",
            **config["scenario"],
            allow_missing=True,
        ),
        costs=lambda w: (
            resources("costs_{}.csv".format(config_provider("costs", "year")(w)))
            if config_provider("foresight")(w) == "overnight"
            else resources(
                "costs_{}.csv".format(
                    config_provider("scenario", "planning_horizons", 0)(w)
                )
            )
        ),
        ac_plot=expand(
            resources("maps/power-network-s{simpl}-{clusters}.pdf"),
            **config["scenario"],
            allow_missing=True,
        ),
        costs_plot=expand(
            RESULTS
            + "maps/elec_s{simpl}_{clusters}_l{ll}_{opts}_{sector_opts}-costs-all_{planning_horizons}.pdf",
            **config["scenario"],
            allow_missing=True,
        ),
        h2_plot=lambda w: expand(
            (
                RESULTS
                + "maps/elec_s{simpl}_{clusters}_l{ll}_{opts}_{sector_opts}-h2_network_{planning_horizons}.pdf"
                if config_provider("sector", "H2_network")(w)
                else []
            ),
            **config["scenario"],
            allow_missing=True,
        ),
        ch4_plot=lambda w: expand(
            (
                RESULTS
                + "maps/elec_s{simpl}_{clusters}_l{ll}_{opts}_{sector_opts}-ch4_network_{planning_horizons}.pdf"
                if config_provider("sector", "gas_network")(w)
                else []
            ),
            **config["scenario"],
            allow_missing=True,
        ),
    output:
        nodal_costs=RESULTS + "csvs/nodal_costs.csv",
        nodal_capacities=RESULTS + "csvs/nodal_capacities.csv",
        nodal_cfs=RESULTS + "csvs/nodal_cfs.csv",
        cfs=RESULTS + "csvs/cfs.csv",
        costs=RESULTS + "csvs/costs.csv",
        capacities=RESULTS + "csvs/capacities.csv",
        curtailment=RESULTS + "csvs/curtailment.csv",
        energy=RESULTS + "csvs/energy.csv",
        supply=RESULTS + "csvs/supply.csv",
        supply_energy=RESULTS + "csvs/supply_energy.csv",
        prices=RESULTS + "csvs/prices.csv",
        weighted_prices=RESULTS + "csvs/weighted_prices.csv",
        market_values=RESULTS + "csvs/market_values.csv",
        price_statistics=RESULTS + "csvs/price_statistics.csv",
        metrics=RESULTS + "csvs/metrics.csv",
    threads: 2
    resources:
        mem_mb=10000,
    log:
        RESULTS + "logs/make_summary.log",
    conda:
        "../envs/environment.yaml"
    script:
        "../scripts/make_summary.py"


rule plot_summary:
    params:
        countries=config_provider("countries"),
        planning_horizons=config_provider("scenario", "planning_horizons"),
        emissions_scope=config_provider("energy", "emissions"),
        plotting=config_provider("plotting"),
        foresight=config_provider("foresight"),
        co2_budget=config_provider("co2_budget"),
        sector=config_provider("sector"),
        RDIR=RDIR,
    input:
        costs=RESULTS + "csvs/costs.csv",
        energy=RESULTS + "csvs/energy.csv",
        balances=RESULTS + "csvs/supply_energy.csv",
        eurostat="data/eurostat/eurostat-energy_balances-april_2023_edition",
        co2="data/bundle-sector/eea/UNFCCC_v23.csv",
    output:
        costs=RESULTS + "graphs/costs.pdf",
        energy=RESULTS + "graphs/energy.pdf",
        balances=RESULTS + "graphs/balances-energy.pdf",
    threads: 2
    resources:
        mem_mb=10000,
    log:
        RESULTS + "logs/plot_summary.log",
    conda:
        "../envs/environment.yaml"
    script:
        "../scripts/plot_summary.py"


STATISTICS_BARPLOTS = [
    "capacity_factor",
    "installed_capacity",
    "optimal_capacity",
    "capital_expenditure",
    "operational_expenditure",
    "curtailment",
    "supply",
    "withdrawal",
    "market_value",
]

STATISTICS = {
    "capacity_factor": ("-", "p.u."),
    "installed_capacity": (1e3, "GW"),
    "optimal_capacity": (1e3, "GW"),
    "capex": (1e9, "bn €"),
    "opex": (1e9, "bn €"),
    "total_cost": ("1e9", "bn €"),
    "curtailment": (1e3, "GWh"),
    "supply": (1e6, "TWh"),
    "withdrawal": (1e6, "TWh"),
    "energy_balance": (1e6, "TWh"),
    "market_value": ("-", "€/MWh"),
}


rule save_statistics_csv:
    params:
        statistics=STATISTICS,
    input:
        network=RESULTS
        + "postnetworks/elec_s{simpl}_{clusters}_l{ll}_{opts}_{sector_opts}_{planning_horizons}.nc",
    output:
        **{
            f"{csv}": RESULTS
            + "statistics/csv/elec_s{simpl}_{clusters}_l{ll}_{opts}_{sector_opts}_{planning_horizons}/country_{country}/{carrier}_"
            + f"{csv}.csv"
            for carrier in config["plotting"].get("carriers", "all")
            for csv in STATISTICS
        },
        csv_touch=RESULTS
        + "statistics/csv/elec_s{simpl}_{clusters}_l{ll}_{opts}_{sector_opts}_{planning_horizons}/country_{country}/.statistics_{carrier}_csv",
    script:
        "../scripts/write_statistics.py"


rule plot_statistics_single:
    params:
        plotting=config["plotting"],
        statistics=STATISTICS,
    input:
        **{
            f"{csv}": RESULTS
            + "statistics/csv/elec_s{simpl}_{clusters}_l{ll}_{opts}_{sector_opts}_{planning_horizons}/country_{country}/{carrier}_"
            + f"{csv}.csv"
            for carrier in config["plotting"].get("carriers", "all")
            for csv in STATISTICS
        },
    output:
        **{
            f"{plot}": RESULTS
            + "statistics/figures/single/elec_s{simpl}_{clusters}_l{ll}_{opts}_{sector_opts}_{planning_horizons}/country_{country}/{carrier}_"
            + f"{plot}.pdf"
            for carrier in config["plotting"].get("carriers", "all")
            for plot in STATISTICS
        },
        barplots_touch=RESULTS
        + "statistics/figures/single/elec_s{simpl}_{clusters}_l{ll}_{opts}_{sector_opts}_{planning_horizons}/country_{country}/.statistics_{carrier}_plots",
    log:
        RESULTS
        + "logs/plot_statistics_single/elec_s{simpl}_{clusters}_l{ll}_{opts}_{sector_opts}_{planning_horizons}_country-{country}_carrier-{carrier}.log",
    script:
        "../scripts/plot_statistics_single.py"


rule plot_statistics_comparison:
    params:
        plotting=config["plotting"],
        statistics=STATISTICS,
    input:
        expand(
            RESULTS
            + "statistics/csv/elec_s{simpl}_{clusters}_l{ll}_{opts}_{sector_opts}_{planning_horizons}/country_{country}/{carrier}_{csv}.csv",
            **config["scenario"],
            csv=STATISTICS,
            allow_missing=True,
        ),
    output:
        **{
            f"{plot}": RESULTS
            + "statistics/figures/comparison/country_{country}/{carrier}_"
            + f"{plot}.pdf"
            for carrier in config["plotting"].get("carriers", "all")
            for plot in STATISTICS
        },
        barplots_touch=RESULTS
        + "statistics/figures/comparison/country_{country}/.statistics_{carrier}_plots",
    log:
        RESULTS
        + "logs/plot_statistics_comparison/country-{country}_carrier-{carrier}.log",
    script:
        "../scripts/plot_statistics_comparison.py"


rule plot_elec_statistics:
    params:
        plotting=config_provider("plotting"),
        barplots=STATISTICS_BARPLOTS,
    input:
        network=RESULTS + "networks/elec_s{simpl}_{clusters}_ec_l{ll}_{opts}.nc",
    output:
        **{
            f"{plot}_bar": RESULTS
            + f"figures/statistics_{plot}_bar_elec_s{{simpl}}_{{clusters}}_ec_l{{ll}}_{{opts}}.pdf"
            for plot in STATISTICS_BARPLOTS
        },
        barplots_touch=RESULTS
        + "figures/.statistics_plots_elec_s{simpl}_{clusters}_ec_l{ll}_{opts}",
    script:
        "../scripts/plot_statistics.py"<|MERGE_RESOLUTION|>--- conflicted
+++ resolved
@@ -133,7 +133,6 @@
             "../scripts/plot_power_network_perfect.py"
 
 
-<<<<<<< HEAD
 rule copy_config:
     params:
         RDIR=RDIR,
@@ -151,8 +150,6 @@
         "../scripts/copy_config.py"
 
 
-=======
->>>>>>> 16b31758
 rule make_summary:
     params:
         foresight=config_provider("foresight"),
