# SPDX-FileCopyrightText: : 2017-2023 The PyPSA-Eur Authors
#
# SPDX-License-Identifier: CC0-1.0

# docs in https://pypsa-eur.readthedocs.io/en/latest/configuration.html#run
run:
<<<<<<< HEAD
  prefix: 20240705morevariables
=======
  prefix: 20240627wind_limits
>>>>>>> 0428eaa6
  name:
  # - CurrentPolicies
  - KN2045_Bal_v4
  # - KN2045_Elec_v4
  # - KN2045_H2_v4
  # - KN2045plus_EasyRide
  # - KN2045plus_LowDemand
  # - KN2045minus_WorstCase
  # - KN2045minus_SupplyFocus
  scenarios:
    enable: true
    file: config/scenarios.automated.yaml
  shared_resources: 
    policy: base #stops recalculating
    exclude:
      - existing_heating.csv # specify files which should not be shared between scenarios
      - costs
      - retrieve_cost # This is necessary to save retrieve_cost_data_{year}.log in the correct folder
  disable_progressbar: true
  debug_co2_limit: false
  debug_h2deriv_limit: false
  debug_unravel_oilbus: false

iiasa_database:
  db_name: ariadne2_intern
  leitmodelle:
    - REMIND-EU v1.1
    - REMod v1.0
    - Aladin v1
    - FORECAST v1.0
  scenarios:
    - CurrentPolicies
    - KN2045_Elec_v4
    - KN2045_H2_v4
    - KN2045_Bal_v4
    - KN2045plus_EasyRide
    - KN2045plus_LowDemand
    - KN2045minus_WorstCase
    - KN2045minus_SupplyFocus
  reference_scenario: KN2045_Bal_v4
  region: Deutschland

# docs in https://pypsa-eur.readthedocs.io/en/latest/configuration.html#foresight
foresight: myopic

# docs in https://pypsa-eur.readthedocs.io/en/latest/configuration.html#scenario
# Wildcard docs in https://pypsa-eur.readthedocs.io/en/latest/wildcards.html
scenario:
  simpl:
  - ''
  ll:
  - vopt
  clusters:
  - 22
  opts:
  - ''
  sector_opts:
    - none
  planning_horizons:
  - 2020
  - 2025
  - 2030
  - 2035
  - 2040
  - 2045

existing_capacities:
  grouping_years_power: [1920, 1950, 1955, 1960, 1965, 1970, 1975, 1980, 1985, 1990, 1995, 2000, 2005, 2010, 2015, 2020]
  grouping_years_heat: [1980, 1985, 1990, 1995, 2000, 2005, 2010, 2015, 2019] # heat grouping years >= baseyear will be ignored


# docs in https://pypsa-eur.readthedocs.io/en/latest/configuration.html#countries
# Germany plus 12 "Stromnachbarn"
countries: ['AT', 'BE', 'CH', 'CZ', 'DE', 'DK', 'FR', 'GB', 'LU', 'NL', 'NO', 'PL', 'SE']

# docs in https://pypsa-eur.readthedocs.io/en/latest/configuration.html#enable
enable:
  retrieve: false # set to false once initial data is retrieved
  retrieve_cutout: false # set to false once initial data is retrieved
clustering:
  # simplify_network:
  #   to_substations: true
  focus_weights:
  # 22 nodes: 8 for Germany, 2 each for Denmark and UK, 1 per each of other 10 "Stromnachbarn"
    'DE': 0.3636 # 8/22
    'AT': 0.0455 # 1/22
    'BE': 0.0455
    'CH': 0.0455
    'CZ': 0.0455
    'DK': 0.0909 # 2/22
    'FR': 0.0454
    'GB': 0.0909 # 2/22
    'LU': 0.0454
    'NL': 0.0454
    'NO': 0.0454
    'PL': 0.0454
    'SE': 0.0454
  temporal:
    resolution_sector: 365H

# docs in https://pypsa-eur.readthedocs.io/en/latest/configuration.html#co2-budget
co2_budget:
  2020: 0.800 # 20% reduction by 2020
  2025: 0.600
  2030: 0.450 # 55% reduction by 2030 (Ff55)
  2035: 0.250
  2040: 0.100 # goal to be set next year
  2045: 0.050
  2050: 0.000 # climate-neutral by 2050

limits_capacity_max:
  Generator:
    onwind:
      DE:
        2020: 54.5
        2025: 69
        2030: 160
        2035: 160
        2040: 160
        2045: 160
    offwind:
      DE:
        2020: 7.8
        2025: 8
        2030: 70
        2035: 70
        2040: 70
        2045: 70
    solar:
      DE:
        2020: 53.7
        2025: 110 # EEG2023; assumes for 2026: 128 GW, assuming a fair share reached by end of 2025
        2030: 400
        2035: 400
        2040: 400
        2045: 400

limits_capacity_min:
    Generator:
      onwind:
        DE:
          2030: 115 # Wind-an-Land Law
          2035: 115 # Wind-an-Land Law
          2040: 115 # Wind-an-Land Law
          2045: 115
      offwind:
        DE:
          2030: 30 # Wind-auf-See Law
          2035: 30 
          2040: 30
          2045: 30 
      solar:
        DE:
          # EEG2023; Ziel for 2024: 88 GW and for 2026: 128 GW, 
          # assuming at least 1/3 of difference reached in 2025
          2025: 101 
          2030: 101 
          2035: 101
          2040: 101 
          2045: 101


# limits_capacity_min:
#     Generator:
#       onwind:
#         DE:
#           2030: 115 # Wind-an-Land Law
#           2035: 157 # Wind-an-Land Law
#           2040: 160 # Wind-an-Land Law
#           2045: 160
#       offwind:
#         DE:
#           2030: 30 # Wind-auf-See Law
#           2035: 40 # 40 Wind-auf-See Law
#           # assuming at least 1/3 of difference reached in 2040
#           2040: 50
#           2045: 70 #70 Wind-auf-See Law
#       solar:
#         DE:
#           # EEG2023; Ziel for 2024: 88 GW and for 2026: 128 GW, 
#           # assuming at least 1/3 of difference reached in 2025
#           2025: 101 
#           2030: 215 # PV strategy
#           2035: 309
#           2040: 400 # PV strategy
#           2045: 400
#           # What about the EEG2023 "Strommengenpfad"?

h2_import_max:
  DE:
    2020: 0
    2025: 5
    2030: 20
    2035: 50
    2040: 100
    2045: 150
    2050: 200

wasserstoff_kernnetz:
  enable: false
  reload_locations: false
  divide_pipes: true
  pipes_segment_length: 10

new_decentral_fossil_boiler_ban:
  DE: 2029

coal_generation_ban:
  DE: 2038

nuclear_generation_ban:
  DE: 2022

first_technology_occurrence:
  Link:
    H2 pipeline: 2025
    H2 Electrolysis: 2025
    H2 pipeline retrofitted: 2025

renewable:
  offwind-ac:
    capacity_per_sqkm: 10
  offwind-dc:
    capacity_per_sqkm: 10

costs:
  horizon: "mean" # "optimist", "pessimist" or "mean"

# docs in https://pypsa-eur.readthedocs.io/en/latest/configuration.html#sector
sector:
  solar_thermal: false
  district_heating:
    potential: 0.4
    progress:
      2020: 0.0
      2025: 0.15
      2030: 0.3
      2036: 0.45
      2040: 0.6
      2045: 0.8
      2050: 1.0
  central_heat_vent: true
  co2_budget_national: true
  co2_spatial: true
  biomass_spatial: true
  #TBD what to include in config
  #relax so no infeasibility in 2050 with no land transport demand
  min_part_load_fischer_tropsch: 0.
  regional_methanol_demand: true  #set to true if regional CO2 constraints needed
  regional_oil_demand: true  #set to true if regional CO2 constraints needed
  regional_coal_demand: true  #set to true if regional CO2 constraints needed
  gas_network: true
  biogas_upgrading_cc: true
  cluster_heat_buses: true
  # calculated based on ariadne "Stock|Space Heating"
  # and then 2% of buildings renovated per year to reduce their demand by 80%
  reduce_space_heat_exogenously_factor:
    2020: 0.0
    2025: 0.07
    2030: 0.14
    2035: 0.21
    2040: 0.29
    2045: 0.36
    2050: 0.43
  land_transport_fuel_cell_share:
    2020: 0.05
    2025: 0.05
    2030: 0.05
    2035: 0.05
    2040: 0.05
    2045: 0.05
    2050: 0.05
  land_transport_electric_share:
    2020: 0.05
    2025: 0.15
    2030: 0.3
    2035: 0.45
    2040: 0.7
    2045: 0.85
    2050: 0.95
  land_transport_ice_share:
    2020: 0.9
    2025: 0.8
    2030: 0.65
    2035: 0.5
    2040: 0.25
    2045: 0.1
    2050: 0.0

# docs in https://pypsa-eur.readthedocs.io/en/latest/configuration.html#industry
industry:
  ammonia: false
  St_primary_fraction:
    2020: 0.6
    2025: 0.55
    2030: 0.5
    2035: 0.45
    2040: 0.4
    2045: 0.35
    2050: 0.3
#HVC primary/recycling based on values used in Neumann et al https://doi.org/10.1016/j.joule.2023.06.016, linearly interpolated between 2020 and 2050
#2020 recycling rates based on Agora https://static.agora-energiewende.de/fileadmin/Projekte/2021/2021_02_EU_CEAP/A-EW_254_Mobilising-circular-economy_study_WEB.pdf
#fractions refer to the total primary HVC production in 2020
#assumes 6.7 Mtplastics produced from recycling in 2020
  HVC_primary_fraction:
    2020: 1.0
    2025: 0.9
    2030: 0.8
    2035: 0.7
    2040: 0.6
    2045: 0.5
    2050: 0.4
  HVC_mechanical_recycling_fraction:
    2020: 0.12
    2025: 0.15
    2030: 0.18
    2035: 0.21
    2040: 0.24
    2045: 0.27
    2050: 0.30
  HVC_chemical_recycling_fraction:
    2020: 0.0
    2025: 0.0
    2030: 0.04
    2035: 0.08
    2040: 0.12
    2045: 0.16
    2050: 0.20
  HVC_environment_sequestration_fraction:
    2020: 0.1
    2025: 0.1
    2030: 0.12
    2035: 0.15
    2040: 0.18
    2045: 0.20
    2050: 0.20
  waste_to_energy: true
  waste_to_energy_cc: true


# docs in https://pypsa-eur.readthedocs.io/en/latest/configuration.html#solving
solving:
  runtime: 12h
  mem_mb: 70000 #30000 is OK for 22 nodes, 365H; 140000 for 22 nodes 3H; 400000 for 44 nodes 3H
  options:
    assign_all_duals: true
    load_shedding: false
    skip_iterations: true # settings for post-discretization: false
    min_iterations: 1 # settings for post-discretization: 1
    max_iterations: 1 # settings for post-discretization: 1
    post_discretization:
      enable: false
      line_unit_size: 1700
      line_threshold: 0.3
      link_unit_size:
        DC: 2000
        gas pipeline: 1500
        gas pipeline new: 1500
        H2 pipeline: 1200
        H2 pipeline (Kernnetz): 1200
        H2 pipeline retrofitted: 1200
      link_threshold:
        DC: 0.3
        gas pipeline: 0.3
        gas pipeline new: 0.3
        H2 pipeline: 0.3
        H2 pipeline (Kernnetz): 0.3
        H2 pipeline retrofitted: 0.3
  # solver:
  #   options: gurobi-numeric-focus
  # solver_options:
  #   gurobi-default:
  #     NumericFocus: 1
  #     FeasibilityTol: 1.e-4
  #     BarHomogeneous: 1

plotting:
  tech_colors:
    load: "#111100"
    H2 pipeline (Kernnetz): '#6b3161'
    renewable oil: '#c9c9c9'
  countries:
  - all
  - DE
  carriers:
  - electricity
  - heat
  - H2
  - urban central heat
  - urban decentral heat
  - rural heat
  carrier_groups:
    electricity: [AC, low_voltage]

# overwrite in config.default.yaml
#powerplants_filter: (DateOut >= 2019 or DateOut != DateOut)
electricity:
  powerplants_filter: (DateOut >= 2019 or DateOut != DateOut) and not (Country == "DE" and Set == "CHP")
  custom_powerplants: True
  custom_file: resources/german_chp.csv

pypsa_eur:
  Bus:
  - AC
  Link:
  - DC
  Generator:
  - onwind
  - offwind-ac
  - offwind-dc
  - offwind-float
  - solar-hsat
  - solar
  - ror
  StorageUnit:
  - PHS
  - hydro
  Store: []


co2_price_add_on_fossils:
  2020: 25 
  2025: 60
  
must_run_biomass:
  enable: true
  p_min_pu: 0.7 
  regions: ['DE']
<|MERGE_RESOLUTION|>--- conflicted
+++ resolved
@@ -4,11 +4,7 @@
 
 # docs in https://pypsa-eur.readthedocs.io/en/latest/configuration.html#run
 run:
-<<<<<<< HEAD
   prefix: 20240705morevariables
-=======
-  prefix: 20240627wind_limits
->>>>>>> 0428eaa6
   name:
   # - CurrentPolicies
   - KN2045_Bal_v4
