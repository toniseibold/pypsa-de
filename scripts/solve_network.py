--- conflicted
+++ resolved
@@ -1170,19 +1170,12 @@
             **kwargs
         )
 
-<<<<<<< HEAD
-    if status != "ok" and not rolling_horizon:
-        logger.warning(
-            f"Solving status '{status}' with termination condition '{condition}'"
-        )
-=======
     if not rolling_horizon:
         if status != "ok":
             logger.warning(
                 f"Solving status '{status}' with termination condition '{condition}'"
             )
         check_objective_value(n, solving)
->>>>>>> fd9458de
 
     if "infeasible" in condition:
         labels = n.model.compute_infeasibilities()
@@ -1190,7 +1183,6 @@
         n.model.print_infeasibilities()
         raise RuntimeError("Solving status 'infeasible'")
 
-<<<<<<< HEAD
     if status == "warning":
         raise RuntimeError(
             "Solving status 'warning'. Results may not be reliable. Aborting."
@@ -1198,8 +1190,6 @@
 
     return n
 
-=======
->>>>>>> fd9458de
 
 # %%
 if __name__ == "__main__":
