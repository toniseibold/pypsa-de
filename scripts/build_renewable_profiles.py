--- conflicted
+++ resolved
@@ -105,10 +105,7 @@
     load_cutout,
     set_scenario_config,
 )
-<<<<<<< HEAD
-=======
 from scripts.build_shapes import _simplify_polys
->>>>>>> 38ff9dba
 
 logger = logging.getLogger(__name__)
 
