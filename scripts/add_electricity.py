# SPDX-FileCopyrightText: Contributors to PyPSA-Eur <https://github.com/pypsa/pypsa-eur>
#
# SPDX-License-Identifier: MIT

"""
Adds existing electrical generators, hydro-electric plants as well as
greenfield and battery and hydrogen storage to the clustered network.

Description
-----------

The rule :mod:`add_electricity` ties all the different data inputs from the
preceding rules together into a detailed PyPSA network that is stored in
``networks/base_s_{clusters}_elec.nc``. It includes:

- today's transmission topology and transfer capacities (optionally including
  lines which are under construction according to the config settings ``lines:
  under_construction`` and ``links: under_construction``),
- today's thermal and hydro power generation capacities (for the technologies
  listed in the config setting ``electricity: conventional_carriers``), and
- today's load time-series (upsampled in a top-down approach according to
  population and gross domestic product)

It further adds extendable ``generators`` with **zero** capacity for

- photovoltaic, onshore and AC- as well as DC-connected offshore wind
  installations with today's locational, hourly wind and solar capacity factors
  (but **no** current capacities),
- additional open- and combined-cycle gas turbines (if ``OCGT`` and/or ``CCGT``
  is listed in the config setting ``electricity: extendable_carriers``)

Furthermore, it attaches additional extendable components to the clustered
network with **zero** initial capacity:

- ``StorageUnits`` of carrier 'H2' and/or 'battery'. If this option is chosen,
  every bus is given an extendable ``StorageUnit`` of the corresponding carrier.
  The energy and power capacities are linked through a parameter that specifies
  the energy capacity as maximum hours at full dispatch power and is configured
  in ``electricity: max_hours:``. This linkage leads to one investment variable
  per storage unit. The default ``max_hours`` lead to long-term hydrogen and
  short-term battery storage units.

- ``Stores`` of carrier 'H2' and/or 'battery' in combination with ``Links``. If
  this option is chosen, the script adds extra buses with corresponding carrier
  where energy ``Stores`` are attached and which are connected to the
  corresponding power buses via two links, one each for charging and
  discharging. This leads to three investment variables for the energy capacity,
  charging and discharging capacity of the storage unit.
"""

import logging

import numpy as np
import pandas as pd
import powerplantmatching as pm
import pypsa
import xarray as xr
from powerplantmatching.export import map_country_bus
from pypsa.clustering.spatial import DEFAULT_ONE_PORT_STRATEGIES, normed_or_uniform

from scripts._helpers import (
    configure_logging,
    get_snapshots,
    rename_techs,
    set_scenario_config,
    update_p_nom_max,
)

idx = pd.IndexSlice

logger = logging.getLogger(__name__)


def normed(s: pd.Series) -> pd.Series:
    """
    Normalize a pandas Series by dividing each element by the sum of all elements.

    Parameters
    ----------
    s : pd.Series
        Input series to normalize

    Returns
    -------
    pd.Series
        Normalized series where all elements sum to 1
    """
    return s / s.sum()


def calculate_annuity(n: float, r: float | pd.Series) -> float | pd.Series:
    """
    Calculate the annuity factor for an asset with lifetime n years and discount rate r.

    The annuity factor is used to calculate the annual payment required to pay off a loan
    over n years at interest rate r. For example, annuity(20, 0.05) * 20 = 1.6.

    Parameters
    ----------
    n : float
        Lifetime of the asset in years
    r : float | pd.Series
        Discount rate (interest rate). Can be a single float or a pandas Series of rates.

    Returns
    -------
    float | pd.Series
        Annuity factor. Returns a float if r is float, or pd.Series if r is pd.Series.

    Examples
    --------
    >>> calculate_annuity(20, 0.05)
    0.08024258718774728
    """
    if isinstance(r, pd.Series):
        return pd.Series(1 / n, index=r.index).where(
            r == 0, r / (1.0 - 1.0 / (1.0 + r) ** n)
        )
    elif r > 0:
        return r / (1.0 - 1.0 / (1.0 + r) ** n)
    else:
        return 1 / n


def add_missing_carriers(n, carriers):
    """
    Function to add missing carriers to the network without raising errors.
    """
    missing_carriers = set(carriers) - set(n.carriers.index)
    if len(missing_carriers) > 0:
        n.add("Carrier", missing_carriers)


def sanitize_carriers(n, config):
    """
    Sanitize the carrier information in a PyPSA Network object.

    The function ensures that all unique carrier names are present in the network's
    carriers attribute, and adds nice names and colors for each carrier according
    to the provided configuration dictionary.

    Parameters
    ----------
    n : pypsa.Network
        A PyPSA Network object that represents an electrical power system.
    config : dict
        A dictionary containing configuration information, specifically the
        "plotting" key with "nice_names" and "tech_colors" keys for carriers.

    Returns
    -------
    None
        The function modifies the 'n' PyPSA Network object in-place, updating the
        carriers attribute with nice names and colors.

    Warnings
    --------
    Raises a warning if any carrier's "tech_colors" are not defined in the config dictionary.
    """

    for c in n.iterate_components():
        if "carrier" in c.df:
            add_missing_carriers(n, c.df.carrier)

    carrier_i = n.carriers.index
    nice_names = (
        pd.Series(config["plotting"]["nice_names"])
        .reindex(carrier_i)
        .fillna(carrier_i.to_series())
    )
    n.carriers["nice_name"] = n.carriers.nice_name.where(
        n.carriers.nice_name != "", nice_names
    )

    tech_colors = config["plotting"]["tech_colors"]
    colors = pd.Series(tech_colors).reindex(carrier_i)
    # try to fill missing colors with tech_colors after renaming
    missing_colors_i = colors[colors.isna()].index
    colors[missing_colors_i] = missing_colors_i.map(rename_techs).map(tech_colors)
    if colors.isna().any():
        missing_i = list(colors.index[colors.isna()])
        logger.warning(f"tech_colors for carriers {missing_i} not defined in config.")
    n.carriers["color"] = n.carriers.color.where(n.carriers.color != "", colors)


def sanitize_locations(n):
    if "location" in n.buses.columns:
        n.buses["x"] = n.buses.x.where(n.buses.x != 0, n.buses.location.map(n.buses.x))
        n.buses["y"] = n.buses.y.where(n.buses.y != 0, n.buses.location.map(n.buses.y))
        n.buses["country"] = n.buses.country.where(
            n.buses.country.ne("") & n.buses.country.notnull(),
            n.buses.location.map(n.buses.country),
        )


def add_co2_emissions(n, costs, carriers):
    """
    Add CO2 emissions to the network's carriers attribute.
    """
    suptechs = n.carriers.loc[carriers].index.str.split("-").str[0]
    n.carriers.loc[carriers, "co2_emissions"] = costs.co2_emissions[suptechs].values


def load_costs(tech_costs, config, max_hours, Nyears=1.0):
    for key in ("marginal_cost", "capital_cost"):
        if key in config:
            config["overwrites"][key] = config[key]

    # set all asset costs and other parameters
    costs = pd.read_csv(tech_costs, index_col=[0, 1]).sort_index()

    # correct units from kW to MW
    costs.loc[costs.unit.str.contains("/kW"), "value"] *= 1e3
    costs.unit = costs.unit.str.replace("/kW", "/MW")

    # correct units from GW to MW
    costs.loc[costs.unit.str.contains("/GW"), "value"] /= 1e3
    costs.unit = costs.unit.str.replace("/GW", "/MW")

    fill_values = config["fill_values"]
    costs = costs.value.unstack().fillna(fill_values)

    for attr in ("investment", "lifetime", "FOM", "VOM", "efficiency", "fuel"):
        overwrites = config["overwrites"].get(attr)
        if overwrites is not None:
            overwrites = pd.Series(overwrites)
            costs.loc[overwrites.index, attr] = overwrites
            logger.info(
                f"Overwriting {attr} of {overwrites.index} to {overwrites.values}"
            )

    costs["capital_cost"] = (
        (
            calculate_annuity(costs["lifetime"], costs["discount rate"])
            + costs["FOM"] / 100.0
        )
        * costs["investment"]
        * Nyears
    )
    costs.at["OCGT", "fuel"] = costs.at["gas", "fuel"]
    costs.at["CCGT", "fuel"] = costs.at["gas", "fuel"]

    costs["marginal_cost"] = costs["VOM"] + costs["fuel"] / costs["efficiency"]

    costs = costs.rename(columns={"CO2 intensity": "co2_emissions"})

    costs.at["OCGT", "co2_emissions"] = costs.at["gas", "co2_emissions"]
    costs.at["CCGT", "co2_emissions"] = costs.at["gas", "co2_emissions"]

    costs.at["solar", "capital_cost"] = costs.at["solar-utility", "capital_cost"]
    costs.at["solar", "investment"] = costs.at["solar-utility", "investment"]

    costs = costs.rename({"solar-utility single-axis tracking": "solar-hsat"})

    def costs_for_storage(store, link1, link2=None, max_hours=1.0):
        capital_cost = link1["capital_cost"] + max_hours * store["capital_cost"]
        overnight_cost = link1["investment"] + max_hours * store["investment"]
        if link2 is not None:
            capital_cost += link2["capital_cost"]
            overnight_cost += link2["investment"]
        return pd.Series(
            dict(
                capital_cost=capital_cost,
                overnight_cost=overnight_cost,
                marginal_cost=0.0,
                co2_emissions=0.0,
            )
        )

    costs.loc["battery"] = costs_for_storage(
        costs.loc["battery storage"],
        costs.loc["battery inverter"],
        max_hours=max_hours["battery"],
    )
    costs.loc["H2"] = costs_for_storage(
        costs.loc["hydrogen storage underground"],
        costs.loc["fuel cell"],
        costs.loc["electrolysis"],
        max_hours=max_hours["H2"],
    )

<<<<<<< HEAD
    for attr in ("marginal_cost", "capital_cost", "overnight_cost"):
        overwrites = config.get(attr)
=======
    for attr in ("marginal_cost", "capital_cost"):
        overwrites = config["overwrites"].get(attr)
>>>>>>> fd9458de
        if overwrites is not None:
            overwrites = pd.Series(overwrites)
            costs.loc[overwrites.index, attr] = overwrites
            logger.info(
                f"Overwriting {attr} of {overwrites.index} to {overwrites.values}"
            )

    return costs


def load_and_aggregate_powerplants(
    ppl_fn: str,
    costs: pd.DataFrame,
    consider_efficiency_classes: bool = False,
    aggregation_strategies: dict = None,
    exclude_carriers: list = None,
) -> pd.DataFrame:
    if not aggregation_strategies:
        aggregation_strategies = {}

    if not exclude_carriers:
        exclude_carriers = []

    carrier_dict = {
        "ocgt": "OCGT",
        "ccgt": "CCGT",
        "bioenergy": "biomass",
        "ccgt, thermal": "CCGT",
        "hard coal": "coal",
    }
    tech_dict = {
        "Run-Of-River": "ror",
        "Reservoir": "hydro",
        "Pumped Storage": "PHS",
    }
    ppl = (
        pd.read_csv(ppl_fn, index_col=0, dtype={"bus": "str"})
        .powerplant.to_pypsa_names()
        .rename(columns=str.lower)
        .replace({"carrier": carrier_dict, "technology": tech_dict})
    )

    # Replace carriers "natural gas" and "hydro" with the respective technology;
    # OCGT or CCGT and hydro, PHS, or ror)
    ppl["carrier"] = ppl.carrier.where(
        ~ppl.carrier.isin(["hydro", "natural gas"]), ppl.technology
    )

    cost_columns = [
        "VOM",
        "FOM",
        "efficiency",
        "capital_cost",
        "investment",
        "marginal_cost",
        "fuel",
        "lifetime",
    ]
    ppl = ppl.join(costs[cost_columns], on="carrier", rsuffix="_r")

    ppl["efficiency"] = ppl.efficiency.combine_first(ppl.efficiency_r)
    ppl["lifetime"] = (ppl.dateout - ppl.datein).fillna(np.inf)
    ppl["build_year"] = ppl.datein.fillna(0).astype(int)
    ppl["marginal_cost"] = (
        ppl.carrier.map(costs.VOM) + ppl.carrier.map(costs.fuel) / ppl.efficiency
    )
    strategies = {
        **DEFAULT_ONE_PORT_STRATEGIES,
        **{"country": "first"},
        **aggregation_strategies.get("generators", {}),
    }
    strategies = {k: v for k, v in strategies.items() if k in ppl.columns}

    to_aggregate = ~ppl.carrier.isin(exclude_carriers)
    df = ppl[to_aggregate].copy()

    if consider_efficiency_classes:
        for c in df.carrier.unique():
            df_c = df.query("carrier == @c")
            low = df_c.efficiency.quantile(0.10)
            high = df_c.efficiency.quantile(0.90)
            if low < high:
                labels = ["low", "medium", "high"]
                suffix = pd.cut(
                    df_c.efficiency, bins=[0, low, high, 1], labels=labels
                ).astype(str)
                df.update({"carrier": df_c.carrier + " " + suffix + " efficiency"})

    grouper = ["bus", "carrier"]
    weights = df.groupby(grouper).p_nom.transform(normed_or_uniform)

    for k, v in strategies.items():
        if v == "capacity_weighted_average":
            df[k] = df[k] * weights
            strategies[k] = pd.Series.sum

    aggregated = df.groupby(grouper, as_index=False).agg(strategies)
    aggregated.index = aggregated.bus + " " + aggregated.carrier
    aggregated.build_year = aggregated.build_year.astype(int)

    disaggregated = ppl[~to_aggregate][aggregated.columns].copy()
    disaggregated.index = (
        disaggregated.bus
        + " "
        + disaggregated.carrier
        + " "
        + disaggregated.index.astype(str)
    )

    return pd.concat([aggregated, disaggregated])


def attach_load(
    n: pypsa.Network,
    load_fn: str,
    busmap_fn: str,
    scaling: float = 1.0,
) -> None:
<<<<<<< HEAD
=======
    """
    Attach load data to the network.

    Parameters
    ----------
    n : pypsa.Network
        The PyPSA network to attach the load data to.
    load_fn : str
        Path to the load data file.
    busmap_fn : str
        Path to the busmap file.
    scaling : float, optional
        Scaling factor for the load data, by default 1.0.
    """
>>>>>>> fd9458de
    load = (
        xr.open_dataarray(load_fn).to_dataframe().squeeze(axis=1).unstack(level="time")
    )

    # apply clustering busmap
    busmap = pd.read_csv(busmap_fn, dtype=str).set_index("Bus").squeeze()
    load = load.groupby(busmap).sum().T

    logger.info(f"Load data scaled by factor {scaling}.")
    load *= scaling

    n.add("Load", load.columns, bus=load.columns, p_set=load)  # carrier="electricity"


def set_transmission_costs(
    n: pypsa.Network,
    costs: pd.DataFrame,
    line_length_factor: float = 1.0,
    link_length_factor: float = 1.0,
) -> None:
<<<<<<< HEAD
=======
    """
    Set the transmission costs for lines and links in the network.

    Parameters
    ----------
    n : pypsa.Network
        The PyPSA network to set the transmission costs for.
    costs : pd.DataFrame
        DataFrame containing the cost data.
    line_length_factor : float, optional
        Factor to scale the line length, by default 1.0.
    link_length_factor : float, optional
        Factor to scale the link length, by default 1.0.
    """
>>>>>>> fd9458de
    n.lines["capital_cost"] = (
        n.lines["length"]
        * line_length_factor
        * costs.at["HVAC overhead", "capital_cost"]
    )
    n.lines["overnight_cost"] = (
        n.lines["length"] * line_length_factor * costs.at["HVAC overhead", "investment"]
    )

    if n.links.empty:
        return

    dc_b = n.links.carrier == "DC"

    # If there are no dc links, then the 'underwater_fraction' column
    # may be missing. Therefore we have to return here.
    if n.links.loc[dc_b].empty:
        return

    capital_cost = (
        n.links.loc[dc_b, "length"]
        * link_length_factor
        * (
            (1.0 - n.links.loc[dc_b, "underwater_fraction"])
            * costs.at["HVDC overhead", "capital_cost"]
            + n.links.loc[dc_b, "underwater_fraction"]
            * costs.at["HVDC submarine", "capital_cost"]
        )
        + costs.at["HVDC inverter pair", "capital_cost"]
    )
    overnight_cost = (
        n.links.loc[dc_b, "length"]
        * line_length_factor
        * (
            (1.0 - n.links.loc[dc_b, "underwater_fraction"])
            * costs.at["HVDC overhead", "investment"]
            + n.links.loc[dc_b, "underwater_fraction"]
            * costs.at["HVDC submarine", "investment"]
        )
        + costs.at["HVDC inverter pair", "investment"]
    )

    n.links.loc[dc_b, "capital_cost"] = capital_cost
    n.links.loc[dc_b, "overnight_cost"] = overnight_cost


def attach_wind_and_solar(
    n: pypsa.Network,
    costs: pd.DataFrame,
    profile_filenames: dict,
    carriers: list | set,
    extendable_carriers: list | set,
    line_length_factor: float = 1.0,
    landfall_lengths: dict = None,
) -> None:
    """
    Attach wind and solar generators to the network.

    Parameters
    ----------
    n : pypsa.Network
        The PyPSA network to attach the generators to.
    costs : pd.DataFrame
        DataFrame containing the cost data.
    profile_filenames : dict
        Dictionary containing the paths to the wind and solar profiles.
    carriers : list | set
        List of renewable energy carriers to attach.
    extendable_carriers : list | set
        List of extendable renewable energy carriers.
    line_length_factor : float, optional
        Factor to scale the line length, by default 1.0.
    landfall_lengths : dict, optional
        Dictionary containing the landfall lengths for offshore wind, by default None.
    """
    add_missing_carriers(n, carriers)

    if landfall_lengths is None:
        landfall_lengths = {}

    for car in carriers:
        if car == "hydro":
            continue

        landfall_length = landfall_lengths.get(car, 0.0)

        with xr.open_dataset(profile_filenames["profile_" + car]) as ds:
            if ds.indexes["bus"].empty:
                continue

            # if-statement for compatibility with old profiles
            if "year" in ds.indexes:
                ds = ds.sel(year=ds.year.min(), drop=True)

            supcar = car.split("-", 2)[0]
            if supcar == "offwind":
                distance = ds["average_distance"].to_pandas()
                submarine_cost = costs.at[car + "-connection-submarine", "capital_cost"]
                underground_cost = costs.at[
                    car + "-connection-underground", "capital_cost"
                ]
                connection_cost = line_length_factor * (
                    distance * submarine_cost + landfall_length * underground_cost
                )
                submarine_investment = costs.at[
                    car + "-connection-submarine", "investment"
                ]
                underground_investment = costs.at[
                    car + "-connection-underground", "investment"
                ]
                connection_overnight_cost = line_length_factor * (
                    distance * submarine_investment
                    + landfall_length * underground_investment
                )

                capital_cost = (
                    costs.at["offwind", "capital_cost"]
                    + costs.at[car + "-station", "capital_cost"]
                    + connection_cost
                )
                overnight_cost = costs.at["offwind", "investment"]
                connection_overnight_cost += costs.at[car + "-station", "investment"]
                logger.info(
                    f"Added connection cost of {connection_cost.min():0.0f}-{connection_cost.max():0.0f} Eur/MW/a to {car}"
                )
            else:
                capital_cost = costs.at[car, "capital_cost"]
                overnight_cost = costs.at[car, "investment"]
                connection_overnight_cost = pd.NA

            n.add(
                "Generator",
                ds.indexes["bus"],
                " " + car,
                bus=ds.indexes["bus"],
                carrier=car,
                p_nom_extendable=car in extendable_carriers["Generator"],
                p_nom_max=ds["p_nom_max"].to_pandas(),
                marginal_cost=costs.at[supcar, "marginal_cost"],
                capital_cost=capital_cost,
                overnight_cost=overnight_cost,
                connection_overnight_cost=connection_overnight_cost,
                efficiency=costs.at[supcar, "efficiency"],
                p_max_pu=ds["profile"].transpose("time", "bus").to_pandas(),
                lifetime=costs.at[supcar, "lifetime"],
            )


def attach_conventional_generators(
    n: pypsa.Network,
    costs: pd.DataFrame,
    ppl: pd.DataFrame,
    conventional_carriers: list,
    extendable_carriers: dict,
    conventional_params: dict,
    conventional_inputs: dict,
    unit_commitment: pd.DataFrame = None,
    fuel_price: pd.DataFrame = None,
):
    """
    Attach conventional generators to the network.

    Parameters
    ----------
    n : pypsa.Network
        The PyPSA network to attach the generators to.
    costs : pd.DataFrame
        DataFrame containing the cost data.
    ppl : pd.DataFrame
        DataFrame containing the power plant data.
    conventional_carriers : list
        List of conventional energy carriers.
    extendable_carriers : dict
        Dictionary of extendable energy carriers.
    conventional_params : dict
        Dictionary of conventional generator parameters.
    conventional_inputs : dict
        Dictionary of conventional generator inputs.
    unit_commitment : pd.DataFrame, optional
        DataFrame containing unit commitment data, by default None.
    fuel_price : pd.DataFrame, optional
        DataFrame containing fuel price data, by default None.
    """
    carriers = list(set(conventional_carriers) | set(extendable_carriers["Generator"]))

    ppl = ppl.query("carrier in @carriers")

    # reduce carriers to those in power plant dataset
    carriers = list(set(carriers) & set(ppl.carrier.unique()))
    add_missing_carriers(n, carriers)
    add_co2_emissions(n, costs, carriers)

    if unit_commitment is not None:
        committable_attrs = ppl.carrier.isin(unit_commitment).to_frame("committable")
        for attr in unit_commitment.index:
            default = pypsa.components.component_attrs["Generator"].default[attr]
            committable_attrs[attr] = ppl.carrier.map(unit_commitment.loc[attr]).fillna(
                default
            )
    else:
        committable_attrs = {}

    if fuel_price is not None:
        fuel_price = fuel_price.assign(
            OCGT=fuel_price["gas"], CCGT=fuel_price["gas"]
        ).drop("gas", axis=1)
        missing_carriers = list(set(carriers) - set(fuel_price))
        fuel_price = fuel_price.assign(**costs.fuel[missing_carriers])
        fuel_price = fuel_price.reindex(ppl.carrier, axis=1)
        fuel_price.columns = ppl.index
        marginal_cost = fuel_price.div(ppl.efficiency).add(ppl.carrier.map(costs.VOM))
    else:
        marginal_cost = ppl.marginal_cost

    # Define generators using modified ppl DataFrame
    caps = ppl.groupby("carrier").p_nom.sum().div(1e3).round(2)
    logger.info(f"Adding {len(ppl)} generators with capacities [GW]pp \n{caps}")

    n.add(
        "Generator",
        ppl.index,
        carrier=ppl.carrier,
        bus=ppl.bus,
        p_nom_min=ppl.p_nom.where(ppl.carrier.isin(conventional_carriers), 0),
        p_nom=ppl.p_nom.where(ppl.carrier.isin(conventional_carriers), 0),
        p_nom_extendable=ppl.carrier.isin(extendable_carriers["Generator"]),
        efficiency=ppl.efficiency,
        marginal_cost=marginal_cost,
        capital_cost=ppl.capital_cost,
        overnight_cost=ppl.investment,
        build_year=ppl.build_year,
        lifetime=ppl.lifetime,
        **committable_attrs,
    )

    for carrier in set(conventional_params) & set(carriers):
        # Generators with technology affected
        idx = n.generators.query("carrier == @carrier").index

        for attr in list(set(conventional_params[carrier]) & set(n.generators)):
            values = conventional_params[carrier][attr]

            if f"conventional_{carrier}_{attr}" in conventional_inputs:
                # Values affecting generators of technology k country-specific
                # First map generator buses to countries; then map countries to p_max_pu
                values = pd.read_csv(
                    conventional_inputs[f"conventional_{carrier}_{attr}"], index_col=0
                ).iloc[:, 0]
                bus_values = n.buses.country.map(values)
                n.generators.update(
                    {attr: n.generators.loc[idx].bus.map(bus_values).dropna()}
                )
            else:
                # Single value affecting all generators of technology k indiscriminantely of country
                n.generators.loc[idx, attr] = values


def attach_hydro(
    n: pypsa.Network,
    costs: pd.DataFrame,
    ppl: pd.DataFrame,
    profile_hydro: str,
    hydro_capacities: str,
    carriers: list,
    **params,
):
    """
    Attach hydro generators and storage units to the network.

    Parameters
    ----------
    n : pypsa.Network
        The PyPSA network to attach the hydro units to.
    costs : pd.DataFrame
        DataFrame containing the cost data.
    ppl : pd.DataFrame
        DataFrame containing the power plant data.
    profile_hydro : str
        Path to the hydro profile data.
    hydro_capacities : str
        Path to the hydro capacities data.
    carriers : list
        List of hydro energy carriers.
    **params :
        Additional parameters for hydro units.
    """
    add_missing_carriers(n, carriers)
    add_co2_emissions(n, costs, carriers)

    ror = ppl.query('carrier == "ror"')
    phs = ppl.query('carrier == "PHS"')
    hydro = ppl.query('carrier == "hydro"')

    country = ppl["bus"].map(n.buses.country).rename("country")

    inflow_idx = ror.index.union(hydro.index)
    if not inflow_idx.empty:
        dist_key = ppl.loc[inflow_idx, "p_nom"].groupby(country).transform(normed)

        with xr.open_dataarray(profile_hydro) as inflow:
            inflow_countries = pd.Index(country[inflow_idx])
            missing_c = inflow_countries.unique().difference(
                inflow.indexes["countries"]
            )
            assert missing_c.empty, (
                f"'{profile_hydro}' is missing "
                f"inflow time-series for at least one country: {', '.join(missing_c)}"
            )

            inflow_t = (
                inflow.sel(countries=inflow_countries)
                .rename({"countries": "name"})
                .assign_coords(name=inflow_idx)
                .transpose("time", "name")
                .to_pandas()
                .multiply(dist_key, axis=1)
            )

    if "ror" in carriers and not ror.empty:
        n.add(
            "Generator",
            ror.index,
            carrier="ror",
            bus=ror["bus"],
            p_nom=ror["p_nom"],
            efficiency=costs.at["ror", "efficiency"],
            capital_cost=costs.at["ror", "capital_cost"],
            overnight_cost=costs.at["ror", "investment"],
            weight=ror["p_nom"],
            p_max_pu=(
                inflow_t[ror.index]
                .divide(ror["p_nom"], axis=1)
                .where(lambda df: df <= 1.0, other=1.0)
            ),
        )

    if "PHS" in carriers and not phs.empty:
        # fill missing max hours to params value and
        # assume no natural inflow due to lack of data
        max_hours = params.get("PHS_max_hours", 6)
        phs = phs.replace({"max_hours": {0: max_hours, np.nan: max_hours}})
        n.add(
            "StorageUnit",
            phs.index,
            carrier="PHS",
            bus=phs["bus"],
            p_nom=phs["p_nom"],
            capital_cost=costs.at["PHS", "capital_cost"],
            overnight_cost=costs.at["PHS", "investment"],
            max_hours=phs["max_hours"],
            efficiency_store=np.sqrt(costs.at["PHS", "efficiency"]),
            efficiency_dispatch=np.sqrt(costs.at["PHS", "efficiency"]),
            cyclic_state_of_charge=True,
        )

    if "hydro" in carriers and not hydro.empty:
        hydro_max_hours = params.get("hydro_max_hours")

        assert hydro_capacities is not None, "No path for hydro capacities given."

        hydro_stats = pd.read_csv(
            hydro_capacities, comment="#", na_values="-", index_col=0
        )
        e_target = hydro_stats["E_store[TWh]"].clip(lower=0.2) * 1e6
        e_installed = hydro.eval("p_nom * max_hours").groupby(hydro.country).sum()
        e_missing = e_target - e_installed
        missing_mh_i = hydro.query("max_hours.isnull() or max_hours == 0").index
        # some countries may have missing storage capacity but only one plant
        # which needs to be scaled to the target storage capacity
        missing_mh_single_i = hydro.index[
            ~hydro.country.duplicated() & hydro.country.isin(e_missing.dropna().index)
        ]
        missing_mh_i = missing_mh_i.union(missing_mh_single_i)

        if hydro_max_hours == "energy_capacity_totals_by_country":
            # watch out some p_nom values like IE's are totally underrepresented
            max_hours_country = (
                e_missing / hydro.loc[missing_mh_i].groupby("country").p_nom.sum()
            )

        elif hydro_max_hours == "estimate_by_large_installations":
            max_hours_country = (
                hydro_stats["E_store[TWh]"] * 1e3 / hydro_stats["p_nom_discharge[GW]"]
            )

        max_hours_country.clip(0, inplace=True)

        missing_countries = pd.Index(hydro["country"].unique()).difference(
            max_hours_country.dropna().index
        )
        if not missing_countries.empty:
            logger.warning(
                f"Assuming max_hours=6 for hydro reservoirs in the countries: {', '.join(missing_countries)}"
            )
        hydro_max_hours = hydro.max_hours.where(
            (hydro.max_hours > 0) & ~hydro.index.isin(missing_mh_single_i),
            hydro.country.map(max_hours_country),
        ).fillna(6)

        if params.get("flatten_dispatch", False):
            buffer = params.get("flatten_dispatch_buffer", 0.2)
            average_capacity_factor = inflow_t[hydro.index].mean() / hydro["p_nom"]
            p_max_pu = (average_capacity_factor + buffer).clip(upper=1)
        else:
            p_max_pu = 1

        n.add(
            "StorageUnit",
            hydro.index,
            carrier="hydro",
            bus=hydro["bus"],
            p_nom=hydro["p_nom"],
            max_hours=hydro_max_hours,
            capital_cost=costs.at["hydro", "capital_cost"],
            overnight_cost=costs.at["hydro", "investment"],
            marginal_cost=costs.at["hydro", "marginal_cost"],
            p_max_pu=p_max_pu,  # dispatch
            p_min_pu=0.0,  # store
            efficiency_dispatch=costs.at["hydro", "efficiency"],
            efficiency_store=0.0,
            cyclic_state_of_charge=True,
            inflow=inflow_t.loc[:, hydro.index],
        )


def attach_OPSD_renewables(n: pypsa.Network, tech_map: dict[str, list[str]]) -> None:
    """
    Attach renewable capacities from the OPSD dataset to the network.

    Args:
    - n: The PyPSA network to attach the capacities to.
    - tech_map: A dictionary mapping fuel types to carrier names.

    Returns:
    - None
    """
    tech_string = ", ".join(sum(tech_map.values(), []))
    logger.info(f"Using OPSD renewable capacities for carriers {tech_string}.")

    df = pm.data.OPSD_VRE().powerplant.convert_country_to_alpha2()
    technology_b = ~df.Technology.isin(["Onshore", "Offshore"])
    df["Fueltype"] = df.Fueltype.where(technology_b, df.Technology).replace(
        {"Solar": "PV"}
    )
    df = df.query("Fueltype in @tech_map").powerplant.convert_country_to_alpha2()
    df = df.dropna(subset=["lat", "lon"])

    for fueltype, carriers in tech_map.items():
        gens = n.generators[lambda df: df.carrier.isin(carriers)]
        buses = n.buses.loc[gens.bus.unique()]
        gens_per_bus = gens.groupby("bus").p_nom.count()

        caps = map_country_bus(df.query("Fueltype == @fueltype"), buses)
        caps = caps.groupby(["bus"]).Capacity.sum()
        caps = caps / gens_per_bus.reindex(caps.index, fill_value=1)

        n.generators.update({"p_nom": gens.bus.map(caps).dropna()})
        n.generators.update({"p_nom_min": gens.bus.map(caps).dropna()})


def estimate_renewable_capacities(
    n: pypsa.Network,
    year: int,
    tech_map: dict,
    expansion_limit: bool,
    countries: list,
):
    """
    Estimate a different between renewable capacities in the network and
    reported country totals from IRENASTAT dataset. Distribute the difference
    with a heuristic.

    Heuristic: n.generators_t.p_max_pu.mean() * n.generators.p_nom_max

    Args:
    - n: The PyPSA network.
    - year: The year of optimisation.
    - tech_map: A dictionary mapping fuel types to carrier names.
    - expansion_limit: Boolean value from config file
    - countries: A list of country codes to estimate capacities for.

    Returns:
    - None
    """
    if not len(countries) or not len(tech_map):
        return

    capacities = pm.data.IRENASTAT().powerplant.convert_country_to_alpha2()
    capacities = capacities.query(
        "Year == @year and Technology in @tech_map and Country in @countries"
    )
    capacities = capacities.groupby(["Technology", "Country"]).Capacity.sum()

    logger.info(
        f"Heuristics applied to distribute renewable capacities [GW]: "
        f"\n{capacities.groupby('Technology').sum().div(1e3).round(2)}"
    )

    for ppm_technology, techs in tech_map.items():
        tech_i = n.generators.query("carrier in @techs").index
        if ppm_technology in capacities.index.get_level_values("Technology"):
            stats = capacities.loc[ppm_technology].reindex(countries, fill_value=0.0)
        else:
            stats = pd.Series(0.0, index=countries)
        country = n.generators.bus[tech_i].map(n.buses.country)
        existent = n.generators.p_nom[tech_i].groupby(country).sum()
        missing = stats - existent
        dist = n.generators_t.p_max_pu.mean() * n.generators.p_nom_max

        n.generators.loc[tech_i, "p_nom"] += (
            dist[tech_i]
            .groupby(country)
            .transform(lambda s: normed(s) * missing[s.name])
            .where(lambda s: s > 0.1, 0.0)  # only capacities above 100kW
        )
        n.generators.loc[tech_i, "p_nom_min"] = n.generators.loc[tech_i, "p_nom"]

        if expansion_limit:
            assert np.isscalar(expansion_limit)
            logger.info(
                f"Reducing capacity expansion limit to {expansion_limit * 100:.2f}% of installed capacity."
            )
            n.generators.loc[tech_i, "p_nom_max"] = (
                expansion_limit * n.generators.loc[tech_i, "p_nom_min"]
            )


def attach_storageunits(
    n: pypsa.Network,
    costs: pd.DataFrame,
    extendable_carriers: dict,
    max_hours: dict,
):
    """
    Attach storage units to the network.

    Parameters
    ----------
    n : pypsa.Network
        The PyPSA network to attach the storage units to.
    costs : pd.DataFrame
        DataFrame containing the cost data.
    extendable_carriers : dict
        Dictionary of extendable energy carriers.
    max_hours : dict
        Dictionary of maximum hours for storage units.
    """
    carriers = extendable_carriers["StorageUnit"]

    n.add("Carrier", carriers)

    buses_i = n.buses.index

    lookup_store = {"H2": "electrolysis", "battery": "battery inverter"}
    lookup_dispatch = {"H2": "fuel cell", "battery": "battery inverter"}

    for carrier in carriers:
        roundtrip_correction = 0.5 if carrier == "battery" else 1

        n.add(
            "StorageUnit",
            buses_i,
            " " + carrier,
            bus=buses_i,
            carrier=carrier,
            p_nom_extendable=True,
            capital_cost=costs.at[carrier, "capital_cost"],
            overnight_costs=costs.at[carrier, "investment"],
            marginal_cost=costs.at[carrier, "marginal_cost"],
            efficiency_store=costs.at[lookup_store[carrier], "efficiency"]
            ** roundtrip_correction,
            efficiency_dispatch=costs.at[lookup_dispatch[carrier], "efficiency"]
            ** roundtrip_correction,
            max_hours=max_hours[carrier],
            cyclic_state_of_charge=True,
        )


def attach_stores(
    n: pypsa.Network,
    costs: pd.DataFrame,
    extendable_carriers: dict,
):
    """
    Attach stores to the network.

    Parameters
    ----------
    n : pypsa.Network
        The PyPSA network to attach the stores to.
    costs : pd.DataFrame
        DataFrame containing the cost data.
    extendable_carriers : dict
        Dictionary of extendable energy carriers.
    """
    carriers = extendable_carriers["Store"]

    n.add("Carrier", carriers)

    buses_i = n.buses.index

    if "H2" in carriers:
        h2_buses_i = n.add("Bus", buses_i + " H2", carrier="H2", location=buses_i)

        n.add(
            "Store",
            h2_buses_i,
            bus=h2_buses_i,
            carrier="H2",
            e_nom_extendable=True,
            e_cyclic=True,
            capital_cost=costs.at["hydrogen storage underground", "capital_cost"],
            overnight_cost=costs.at["hydrogen storage underground", "investment"],
        )

        n.add(
            "Link",
            h2_buses_i + " Electrolysis",
            bus0=buses_i,
            bus1=h2_buses_i,
            carrier="H2 electrolysis",
            p_nom_extendable=True,
            efficiency=costs.at["electrolysis", "efficiency"],
            capital_cost=costs.at["electrolysis", "capital_cost"],
            overnight_cost=costs.at["electrolysis", "investment"],
            marginal_cost=costs.at["electrolysis", "marginal_cost"],
        )

        n.add(
            "Link",
            h2_buses_i + " Fuel Cell",
            bus0=h2_buses_i,
            bus1=buses_i,
            carrier="H2 fuel cell",
            p_nom_extendable=True,
            efficiency=costs.at["fuel cell", "efficiency"],
            # NB: fixed cost is per MWel
            capital_cost=costs.at["fuel cell", "capital_cost"]
            * costs.at["fuel cell", "efficiency"],
            overnight_cost=costs.at["fuel cell", "investment"]
            * costs.at["fuel cell", "efficiency"],
            marginal_cost=costs.at["fuel cell", "marginal_cost"],
        )

    if "battery" in carriers:
        b_buses_i = n.add(
            "Bus", buses_i + " battery", carrier="battery", location=buses_i
        )

        n.add(
            "Store",
            b_buses_i,
            bus=b_buses_i,
            carrier="battery",
            e_cyclic=True,
            e_nom_extendable=True,
            capital_cost=costs.at["battery storage", "capital_cost"],
            overnight_cost=costs.at["battery storage", "investment"],
            marginal_cost=costs.at["battery", "marginal_cost"],
        )

        n.add("Carrier", ["battery charger", "battery discharger"])

        n.add(
            "Link",
            b_buses_i + " charger",
            bus0=buses_i,
            bus1=b_buses_i,
            carrier="battery charger",
            # the efficiencies are "round trip efficiencies"
            efficiency=costs.at["battery inverter", "efficiency"] ** 0.5,
            capital_cost=costs.at["battery inverter", "capital_cost"],
            overnight_cost=costs.at["battery inverter", "investment"],
            p_nom_extendable=True,
            marginal_cost=costs.at["battery inverter", "marginal_cost"],
        )

        n.add(
            "Link",
            b_buses_i + " discharger",
            bus0=b_buses_i,
            bus1=buses_i,
            carrier="battery discharger",
            efficiency=costs.at["battery inverter", "efficiency"] ** 0.5,
            p_nom_extendable=True,
            marginal_cost=costs.at["battery inverter", "marginal_cost"],
        )


if __name__ == "__main__":
    if "snakemake" not in globals():
        from scripts._helpers import mock_snakemake

        snakemake = mock_snakemake("add_electricity", clusters=100)
    configure_logging(snakemake)
    set_scenario_config(snakemake)

    params = snakemake.params
    max_hours = params.electricity["max_hours"]
    landfall_lengths = {
        tech: settings["landfall_length"]
        for tech, settings in params.renewable.items()
        if "landfall_length" in settings.keys()
    }

    n = pypsa.Network(snakemake.input.base_network)

    time = get_snapshots(snakemake.params.snapshots, snakemake.params.drop_leap_day)
    n.set_snapshots(time)

    Nyears = n.snapshot_weightings.objective.sum() / 8760.0

    costs = load_costs(
        snakemake.input.tech_costs,
        params.costs,
        max_hours,
        Nyears,
    )

    ppl = load_and_aggregate_powerplants(
        snakemake.input.powerplants,
        costs,
        params.consider_efficiency_classes,
        params.aggregation_strategies,
        params.exclude_carriers,
    )

    attach_load(
        n,
        snakemake.input.load,
        snakemake.input.busmap,
        params.scaling_factor,
    )

    set_transmission_costs(
        n,
        costs,
        params.line_length_factor,
        params.link_length_factor,
    )

    renewable_carriers = set(params.electricity["renewable_carriers"])
    extendable_carriers = params.electricity["extendable_carriers"]
    conventional_carriers = params.electricity["conventional_carriers"]
    conventional_inputs = {
        k: v for k, v in snakemake.input.items() if k.startswith("conventional_")
    }

    if params.conventional["unit_commitment"]:
        unit_commitment = pd.read_csv(snakemake.input.unit_commitment, index_col=0)
    else:
        unit_commitment = None

    if params.conventional["dynamic_fuel_price"]:
        fuel_price = pd.read_csv(
            snakemake.input.fuel_price, index_col=0, header=0, parse_dates=True
        )
        fuel_price = fuel_price.reindex(n.snapshots).ffill()
    else:
        fuel_price = None

    attach_conventional_generators(
        n,
        costs,
        ppl,
        conventional_carriers,
        extendable_carriers,
        params.conventional,
        conventional_inputs,
        unit_commitment=unit_commitment,
        fuel_price=fuel_price,
    )

    attach_wind_and_solar(
        n,
        costs,
        snakemake.input,
        renewable_carriers,
        extendable_carriers,
        params.line_length_factor,
        landfall_lengths,
    )

    if "hydro" in renewable_carriers:
        p = params.renewable["hydro"]
        carriers = p.pop("carriers", [])
        attach_hydro(
            n,
            costs,
            ppl,
            snakemake.input.profile_hydro,
            snakemake.input.hydro_capacities,
            carriers,
            **p,
        )

    estimate_renewable_caps = params.electricity["estimate_renewable_capacities"]
    if estimate_renewable_caps["enable"]:
        if params.foresight != "overnight":
            logger.info(
                "Skipping renewable capacity estimation because they are added later "
                "in rule `add_existing_baseyear` with foresight mode 'myopic'."
            )
        else:
            tech_map = estimate_renewable_caps["technology_mapping"]
            expansion_limit = estimate_renewable_caps["expansion_limit"]
            year = estimate_renewable_caps["year"]

            if estimate_renewable_caps["from_opsd"]:
                attach_OPSD_renewables(n, tech_map)

            estimate_renewable_capacities(
                n, year, tech_map, expansion_limit, params.countries
            )

    update_p_nom_max(n)

    attach_storageunits(n, costs, extendable_carriers, max_hours)
    attach_stores(n, costs, extendable_carriers)

    sanitize_carriers(n, snakemake.config)
    if "location" in n.buses:
        sanitize_locations(n)

    n.meta = dict(snakemake.config, **dict(wildcards=dict(snakemake.wildcards)))
    n.export_to_netcdf(snakemake.output[0])<|MERGE_RESOLUTION|>--- conflicted
+++ resolved
@@ -279,13 +279,8 @@
         max_hours=max_hours["H2"],
     )
 
-<<<<<<< HEAD
     for attr in ("marginal_cost", "capital_cost", "overnight_cost"):
-        overwrites = config.get(attr)
-=======
-    for attr in ("marginal_cost", "capital_cost"):
         overwrites = config["overwrites"].get(attr)
->>>>>>> fd9458de
         if overwrites is not None:
             overwrites = pd.Series(overwrites)
             costs.loc[overwrites.index, attr] = overwrites
@@ -404,8 +399,6 @@
     busmap_fn: str,
     scaling: float = 1.0,
 ) -> None:
-<<<<<<< HEAD
-=======
     """
     Attach load data to the network.
 
@@ -420,7 +413,6 @@
     scaling : float, optional
         Scaling factor for the load data, by default 1.0.
     """
->>>>>>> fd9458de
     load = (
         xr.open_dataarray(load_fn).to_dataframe().squeeze(axis=1).unstack(level="time")
     )
@@ -441,8 +433,6 @@
     line_length_factor: float = 1.0,
     link_length_factor: float = 1.0,
 ) -> None:
-<<<<<<< HEAD
-=======
     """
     Set the transmission costs for lines and links in the network.
 
@@ -457,7 +447,6 @@
     link_length_factor : float, optional
         Factor to scale the link length, by default 1.0.
     """
->>>>>>> fd9458de
     n.lines["capital_cost"] = (
         n.lines["length"]
         * line_length_factor
