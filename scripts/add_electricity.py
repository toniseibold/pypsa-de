--- conflicted
+++ resolved
@@ -61,10 +61,7 @@
 from pypsa.clustering.spatial import DEFAULT_ONE_PORT_STRATEGIES, normed_or_uniform
 
 from scripts._helpers import (
-<<<<<<< HEAD
-=======
     PYPSA_V1,
->>>>>>> 38ff9dba
     configure_logging,
     get_snapshots,
     rename_techs,
@@ -596,15 +593,6 @@
                     + landfall_length * underground_investment
                 )
 
-<<<<<<< HEAD
-                capital_cost = (
-                    costs.at["offwind", "capital_cost"]
-                    + costs.at[car + "-station", "capital_cost"]
-                    + connection_cost
-                )
-                overnight_cost = costs.at["offwind", "investment"]
-                connection_overnight_cost += costs.at[car + "-station", "investment"]
-=======
                 # Take 'offwind-float' capital cost for 'float', and 'offwind' capital cost for the rest ('ac' and 'dc')
                 midcar = car.split("-", 2)[1]
                 if midcar == "float":
@@ -613,13 +601,15 @@
                         + costs.at[car + "-station", "capital_cost"]
                         + connection_cost
                     )
+                    overnight_cost = costs.at[car, "investment"]
                 else:
                     capital_cost = (
                         costs.at["offwind", "capital_cost"]
                         + costs.at[car + "-station", "capital_cost"]
                         + connection_cost
                     )
->>>>>>> 38ff9dba
+                    overnight_cost = costs.at["offwind", "investment"]
+                connection_overnight_cost += costs.at[car + "-station", "investment"]
                 logger.info(
                     f"Added connection cost of {connection_cost.min():0.0f}-{connection_cost.max():0.0f} Eur/MW/a to {car}"
                 )
