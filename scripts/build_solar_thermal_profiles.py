--- conflicted
+++ resolved
@@ -16,13 +16,14 @@
 import geopandas as gpd
 import numpy as np
 import xarray as xr
-<<<<<<< HEAD
-=======
-from _helpers import configure_logging, get_snapshots, load_cutout, set_scenario_config
->>>>>>> 934d41cb
 from dask.distributed import Client, LocalCluster
 
-from scripts._helpers import configure_logging, get_snapshots, set_scenario_config
+from scripts._helpers import (
+    configure_logging,
+    get_snapshots,
+    load_cutout,
+    set_scenario_config,
+)
 
 logger = logging.getLogger(__name__)
 
