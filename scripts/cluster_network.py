# SPDX-FileCopyrightText: : 2017-2020 The PyPSA-Eur Authors
#
# SPDX-License-Identifier: MIT

# coding: utf-8
"""
Creates networks clustered to ``{cluster}`` number of zones with aggregated buses, generators and transmission corridors.

Relevant Settings
-----------------

.. code:: yaml

    focus_weights:

    renewable: (keys)
        {technology}:
            potential:

    solving:
        solver:
            name:

    lines:
        length_factor:

.. seealso::
    Documentation of the configuration file ``config.yaml`` at
    :ref:`toplevel_cf`, :ref:`renewable_cf`, :ref:`solving_cf`, :ref:`lines_cf`

Inputs
------

- ``resources/regions_onshore_elec_s{simpl}.geojson``: confer :ref:`simplify`
- ``resources/regions_offshore_elec_s{simpl}.geojson``: confer :ref:`simplify`
- ``resources/busmap_elec_s{simpl}.csv``: confer :ref:`simplify`
- ``networks/elec_s{simpl}.nc``: confer :ref:`simplify`
- ``data/custom_busmap_elec_s{simpl}_{clusters}.csv``: optional input

Outputs
-------

- ``resources/regions_onshore_elec_s{simpl}_{clusters}.geojson``:

    .. image:: ../img/regions_onshore_elec_s_X.png
        :scale: 33 %

- ``resources/regions_offshore_elec_s{simpl}_{clusters}.geojson``:

    .. image:: ../img/regions_offshore_elec_s_X.png
        :scale: 33 %

- ``resources/busmap_elec_s{simpl}_{clusters}.csv``: Mapping of buses from ``networks/elec_s{simpl}.nc`` to ``networks/elec_s{simpl}_{clusters}.nc``;
- ``resources/linemap_elec_s{simpl}_{clusters}.csv``: Mapping of lines from ``networks/elec_s{simpl}.nc`` to ``networks/elec_s{simpl}_{clusters}.nc``;
- ``networks/elec_s{simpl}_{clusters}.nc``:

    .. image:: ../img/elec_s_X.png
        :scale: 40  %

Description
-----------

.. note::

    **Why is clustering used both in** ``simplify_network`` **and** ``cluster_network`` **?**

        Consider for example a network ``networks/elec_s100_50.nc`` in which
        ``simplify_network`` clusters the network to 100 buses and in a second
        step ``cluster_network``` reduces it down to 50 buses.

        In preliminary tests, it turns out, that the principal effect of
        changing spatial resolution is actually only partially due to the
        transmission network. It is more important to differentiate between
        wind generators with higher capacity factors from those with lower
        capacity factors, i.e. to have a higher spatial resolution in the
        renewable generation than in the number of buses.

        The two-step clustering allows to study this effect by looking at
        networks like ``networks/elec_s100_50m.nc``. Note the additional
        ``m`` in the ``{cluster}`` wildcard. So in the example network
        there are still up to 100 different wind generators.

        In combination these two features allow you to study the spatial
        resolution of the transmission network separately from the
        spatial resolution of renewable generators.

    **Is it possible to run the model without the** ``simplify_network`` **rule?**

        No, the network clustering methods in the PyPSA module
        `pypsa.networkclustering <https://github.com/PyPSA/PyPSA/blob/master/pypsa/networkclustering.py>`_
        do not work reliably with multiple voltage levels and transformers.

.. tip::
    The rule :mod:`cluster_all_networks` runs
    for all ``scenario`` s in the configuration file
    the rule :mod:`cluster_network`.

Exemplary unsolved network clustered to 512 nodes:

.. image:: ../img/elec_s_512.png
    :scale: 40  %
    :align: center

Exemplary unsolved network clustered to 256 nodes:

.. image:: ../img/elec_s_256.png
    :scale: 40  %
    :align: center

Exemplary unsolved network clustered to 128 nodes:

.. image:: ../img/elec_s_128.png
    :scale: 40  %
    :align: center

Exemplary unsolved network clustered to 37 nodes:

.. image:: ../img/elec_s_37.png
    :scale: 40  %
    :align: center

"""

import logging
from _helpers import configure_logging, update_p_nom_max

import pypsa
import os
import shapely

import pandas as pd
import numpy as np
import geopandas as gpd
import pyomo.environ as po
import matplotlib.pyplot as plt
import seaborn as sns

from functools import reduce

from pypsa.networkclustering import (busmap_by_kmeans, busmap_by_spectral_clustering,
                                     busmap_by_hac, _make_consense, get_clustering_from_busmap)

import warnings
warnings.filterwarnings(action='ignore', category=UserWarning)

from add_electricity import load_costs

idx = pd.IndexSlice

logger = logging.getLogger(__name__)


def normed(x): return (x/x.sum()).fillna(0.)


def weighting_for_country(n, x):
    conv_carriers = {'OCGT','CCGT','PHS', 'hydro'}
    gen = (n
           .generators.loc[n.generators.carrier.isin(conv_carriers)]
           .groupby('bus').p_nom.sum()
           .reindex(n.buses.index, fill_value=0.) +
           n
           .storage_units.loc[n.storage_units.carrier.isin(conv_carriers)]
           .groupby('bus').p_nom.sum()
           .reindex(n.buses.index, fill_value=0.))
    load = n.loads_t.p_set.mean().groupby(n.loads.bus).sum()

    b_i = x.index
    g = normed(gen.reindex(b_i, fill_value=0))
    l = normed(load.reindex(b_i, fill_value=0))

    w = g + l
    return (w * (100. / w.max())).clip(lower=1.).astype(int)


<<<<<<< HEAD
def get_feature_for_hac(n, buses_i=None, feature=None):

    if buses_i is None:
        buses_i = n.buses.index

    if feature is None:
        feature = "solar+onwind-time"

    carriers = feature.split('-')[0].split('+')
    if "offwind" in carriers:
        carriers.remove("offwind")
        carriers = np.append(carriers, network.generators.carrier.filter(like='offwind').unique())

    if feature.split('-')[1] == 'cap':
        feature_data = pd.DataFrame(index=buses_i, columns=carriers)
        for carrier in carriers:
            try:
                feature_data[carrier] = (n.generators_t.p_max_pu.filter(like=carrier).mean()
                                         .rename(index=lambda x: x.split(' ')[0]))
            except:
                feature_data[carrier] = (n.generators_t.p_max_pu.filter(like=carrier).mean()
                                         .rename(index=lambda x: x.split(' ')[0] + ' ' + x.split(' ')[1]))

    if feature.split('-')[1] == 'time':
        feature_data = pd.DataFrame(columns=buses_i)
        for carrier in carriers:
            try:
                # without simpl wildcard (bus names are "X X"):
                feature_data = feature_data.append(n.generators_t.p_max_pu.filter(like=carrier)
                                                   .rename(columns=lambda x: x.split(' ')[0]))[buses_i]
            except:
                # with simpl wildcard (bus names are "X X X"):
                feature_data = feature_data.append(n.generators_t.p_max_pu.filter(like=carrier)
                                                   .rename(columns=lambda x: x.split(' ')[0] + ' ' + x.split(' ')[1]))[buses_i]
        feature_data = feature_data.T
        feature_data.columns = feature_data.columns.astype(str) # Timestamp will raise error in sklearn>=v1.2

    feature_data = feature_data.fillna(0)

    return feature_data


def distribute_clusters(n, n_clusters, focus_weights=None, solver_name=None):
=======
def distribute_clusters(n, n_clusters, focus_weights=None, solver_name="cbc"):
>>>>>>> 835bfc0f
    """Determine the number of clusters per country"""

    L = (n.loads_t.p_set.mean()
         .groupby(n.loads.bus).sum()
         .groupby([n.buses.country, n.buses.sub_network]).sum()
         .pipe(normed))

    N = n.buses.groupby(['country', 'sub_network']).size()

    assert n_clusters >= len(N) and n_clusters <= N.sum(), \
        f"Number of clusters must be {len(N)} <= n_clusters <= {N.sum()} for this selection of countries."

    if focus_weights is not None:

        total_focus = sum(list(focus_weights.values()))

        assert total_focus <= 1.0, "The sum of focus weights must be less than or equal to 1."

        for country, weight in focus_weights.items():
            L[country] = weight / len(L[country])

        remainder = [c not in focus_weights.keys() for c in L.index.get_level_values('country')]
        L[remainder] = L.loc[remainder].pipe(normed) * (1 - total_focus)

        logger.warning('Using custom focus weights for determining number of clusters.')

    assert np.isclose(L.sum(), 1.0, rtol=1e-3), f"Country weights L must sum up to 1.0 when distributing clusters. Is {L.sum()}."

    m = po.ConcreteModel()
    def n_bounds(model, *n_id):
        return (1, N[n_id])
    m.n = po.Var(list(L.index), bounds=n_bounds, domain=po.Integers)
    m.tot = po.Constraint(expr=(po.summation(m.n) == n_clusters))
    m.objective = po.Objective(expr=sum((m.n[i] - L.loc[i]*n_clusters)**2 for i in L.index),
                               sense=po.minimize)

    opt = po.SolverFactory(solver_name)
    if not opt.has_capability('quadratic_objective'):
        logger.warning(f'The configured solver `{solver_name}` does not support quadratic objectives. Falling back to `ipopt`.')
        opt = po.SolverFactory('ipopt')

    results = opt.solve(m)
    assert results['Solver'][0]['Status'] == 'ok', f"Solver returned non-optimally: {results}"

    return pd.Series(m.n.get_values(), index=L.index).round().astype(int)


def busmap_for_n_clusters(n, n_clusters, solver_name, focus_weights=None, algorithm="kmeans", feature=None, **algorithm_kwds):
    if algorithm == "kmeans":
        algorithm_kwds.setdefault('n_init', 1000)
        algorithm_kwds.setdefault('max_iter', 30000)
        algorithm_kwds.setdefault('tol', 1e-6)

    if algorithm == "hac":
        feature = get_feature_for_hac(n, buses_i=n.buses.index, feature=feature)
    elif feature is not None:
        logger.warning(f"Keyword argument feature is only valid for algorithm 'hac'."
                       f"given feature {feature} will be ignored.")

    n.determine_network_topology()

    n_clusters = distribute_clusters(n, n_clusters, focus_weights=focus_weights, solver_name=solver_name)

    def reduce_network(n, buses):
        nr = pypsa.Network()
        nr.import_components_from_dataframe(buses, "Bus")
        nr.import_components_from_dataframe(n.lines.loc[n.lines.bus0.isin(buses.index) & n.lines.bus1.isin(buses.index)], "Line")
        return nr

    def busmap_for_country(x):
        prefix = x.name[0] + x.name[1] + ' '
        logger.debug(f"Determining busmap for country {prefix[:-1]}")
        if len(x) == 1:
            return pd.Series(prefix + '0', index=x.index)
        weight = weighting_for_country(n, x)

        if algorithm == "kmeans":
            return prefix + busmap_by_kmeans(n, weight, n_clusters[x.name], buses_i=x.index, **algorithm_kwds)
        elif algorithm == "spectral":
            return prefix + busmap_by_spectral_clustering(reduce_network(n, x), n_clusters[x.name], **algorithm_kwds)
        elif algorithm == "louvain":
            return prefix + busmap_by_louvain(reduce_network(n, x), n_clusters[x.name], **algorithm_kwds)
        elif algorithm == "hac":
            return prefix + busmap_by_hac(n, n_clusters[x.name], buses_i=x.index, feature=feature.loc[x.index])
        else:
            raise ValueError(f"`algorithm` must be one of 'kmeans', 'hac', 'spectral' or 'louvain'. Is {algorithm}.")

    return (n.buses.groupby(['country', 'sub_network'], group_keys=False)
            .apply(busmap_for_country).squeeze().rename('busmap'))


def clustering_for_n_clusters(n, n_clusters, custom_busmap=False, aggregate_carriers=None,
                              line_length_factor=1.25, potential_mode='simple', solver_name="cbc",
                              algorithm="kmeans", feature=None, extended_link_costs=0, focus_weights=None):

    logger.info(f"Clustering network using algorithm {algorithm} and feature {feature}...")

    if potential_mode == 'simple':
        p_nom_max_strategy = np.sum
    elif potential_mode == 'conservative':
        p_nom_max_strategy = np.min
    else:
        raise AttributeError(f"potential_mode should be one of 'simple' or 'conservative' but is '{potential_mode}'")

<<<<<<< HEAD
    if custom_busmap:
        busmap = pd.read_csv(snakemake.input.custom_busmap, index_col=0, squeeze=True)
        busmap.index = busmap.index.astype(str)
        logger.info(f"Imported custom busmap from {snakemake.input.custom_busmap}")
    else:
        busmap = busmap_for_n_clusters(n, n_clusters, solver_name, focus_weights, algorithm, feature)
=======
    if not custom_busmap:
        busmap = busmap_for_n_clusters(n, n_clusters, solver_name, focus_weights, algorithm)
    else:
        busmap = custom_busmap
>>>>>>> 835bfc0f

    clustering = get_clustering_from_busmap(
        n, busmap,
        bus_strategies=dict(country=_make_consense("Bus", "country")),
        aggregate_generators_weighted=True,
        aggregate_generators_carriers=aggregate_carriers,
        aggregate_one_ports=["Load", "StorageUnit"],
        line_length_factor=line_length_factor,
        generator_strategies={'p_nom_max': p_nom_max_strategy, 'p_nom_min': np.sum},
        scale_link_capital_costs=False)

    if not n.links.empty:
        nc = clustering.network
        nc.links['underwater_fraction'] = (n.links.eval('underwater_fraction * length')
                                        .div(nc.links.length).dropna())
        nc.links['capital_cost'] = (nc.links['capital_cost']
                                    .add((nc.links.length - n.links.length)
                                        .clip(lower=0).mul(extended_link_costs),
                                        fill_value=0))

    return clustering


def save_to_geojson(s, fn):
    if os.path.exists(fn):
        os.unlink(fn)
    df = s.reset_index()
    schema = {**gpd.io.file.infer_schema(df), 'geometry': 'Unknown'}
    df.to_file(fn, driver='GeoJSON', schema=schema)


def cluster_regions(busmaps, input=None, output=None):

    busmap = reduce(lambda x, y: x.map(y), busmaps[1:], busmaps[0])

    for which in ('regions_onshore', 'regions_offshore'):
        regions = gpd.read_file(getattr(input, which)).set_index('name')
        geom_c = regions.geometry.groupby(busmap).apply(shapely.ops.unary_union)
        regions_c = gpd.GeoDataFrame(dict(geometry=geom_c))
        regions_c.index.name = 'name'
        save_to_geojson(regions_c, getattr(output, which))


def plot_busmap_for_n_clusters(n, n_clusters, fn=None):
    busmap = busmap_for_n_clusters(n, n_clusters)
    cs = busmap.unique()
    cr = sns.color_palette("hls", len(cs))
    n.plot(bus_colors=busmap.map(dict(zip(cs, cr))))
    if fn is not None:
        plt.savefig(fn, bbox_inches='tight')
    del cs, cr


if __name__ == "__main__":
    if 'snakemake' not in globals():
        from _helpers import mock_snakemake
        snakemake = mock_snakemake('cluster_network', network='elec', simpl='', clusters='5')
    configure_logging(snakemake)

    n = pypsa.Network(snakemake.input.network)

    focus_weights = snakemake.config.get('focus_weights', None)

    renewable_carriers = pd.Index([tech
                                   for tech in n.generators.carrier.unique()
                                   if tech in snakemake.config['renewable']])

    if snakemake.wildcards.clusters.endswith('m'):
        n_clusters = int(snakemake.wildcards.clusters[:-1])
        aggregate_carriers = pd.Index(n.generators.carrier.unique()).difference(renewable_carriers)
    else:
        n_clusters = int(snakemake.wildcards.clusters)
        aggregate_carriers = None # All

    if n_clusters == len(n.buses):
        # Fast-path if no clustering is necessary
        busmap = n.buses.index.to_series()
        linemap = n.lines.index.to_series()
        clustering = pypsa.networkclustering.Clustering(n, busmap, linemap, linemap, pd.Series(dtype='O'))
    else:
        line_length_factor = snakemake.config['lines']['length_factor']
        Nyears = n.snapshot_weightings.objective.sum()/8760

        hvac_overhead_cost = (load_costs(snakemake.input.tech_costs, snakemake.config['costs'], snakemake.config['electricity'], Nyears)
                              .at['HVAC overhead', 'capital_cost'])

        def consense(x):
            v = x.iat[0]
            assert ((x == v).all() or x.isnull().all()), (
                "The `potential` configuration option must agree for all renewable carriers, for now!"
            )
            return v
        potential_mode = consense(pd.Series([snakemake.config['renewable'][tech]['potential']
                                             for tech in renewable_carriers]))
        custom_busmap = snakemake.config["enable"].get("custom_busmap", False)
<<<<<<< HEAD
        cluster_config = snakemake.config.get('clustering', {}).get('cluster_network', {})
        clustering = clustering_for_n_clusters(n, n_clusters, custom_busmap, aggregate_carriers,
                                               line_length_factor=line_length_factor,
                                               potential_mode=potential_mode,
                                               solver_name=snakemake.config['solving']['solver']['name'],
                                               algorithm=cluster_config.get('algorithm', 'kmeans'),
                                               feature=cluster_config.get('feature', None),
                                               extended_link_costs=hvac_overhead_cost,
                                               focus_weights=focus_weights)
=======
        if custom_busmap:
            custom_busmap = pd.read_csv(snakemake.input.custom_busmap, index_col=0, squeeze=True)
            custom_busmap.index = custom_busmap.index.astype(str)
            logger.info(f"Imported custom busmap from {snakemake.input.custom_busmap}")

        clustering = clustering_for_n_clusters(n, n_clusters, custom_busmap, aggregate_carriers,
                                               line_length_factor, potential_mode,
                                               snakemake.config['solving']['solver']['name'],
                                               "kmeans", hvac_overhead_cost, focus_weights)
>>>>>>> 835bfc0f

    update_p_nom_max(n)
    
    clustering.network.export_to_netcdf(snakemake.output.network)
    for attr in ('busmap', 'linemap'): #also available: linemap_positive, linemap_negative
        getattr(clustering, attr).to_csv(snakemake.output[attr])

    cluster_regions((clustering.busmap,), snakemake.input, snakemake.output)<|MERGE_RESOLUTION|>--- conflicted
+++ resolved
@@ -173,7 +173,6 @@
     return (w * (100. / w.max())).clip(lower=1.).astype(int)
 
 
-<<<<<<< HEAD
 def get_feature_for_hac(n, buses_i=None, feature=None):
 
     if buses_i is None:
@@ -216,10 +215,7 @@
     return feature_data
 
 
-def distribute_clusters(n, n_clusters, focus_weights=None, solver_name=None):
-=======
 def distribute_clusters(n, n_clusters, focus_weights=None, solver_name="cbc"):
->>>>>>> 835bfc0f
     """Determine the number of clusters per country"""
 
     L = (n.loads_t.p_set.mean()
@@ -324,19 +320,10 @@
     else:
         raise AttributeError(f"potential_mode should be one of 'simple' or 'conservative' but is '{potential_mode}'")
 
-<<<<<<< HEAD
-    if custom_busmap:
-        busmap = pd.read_csv(snakemake.input.custom_busmap, index_col=0, squeeze=True)
-        busmap.index = busmap.index.astype(str)
-        logger.info(f"Imported custom busmap from {snakemake.input.custom_busmap}")
-    else:
-        busmap = busmap_for_n_clusters(n, n_clusters, solver_name, focus_weights, algorithm, feature)
-=======
     if not custom_busmap:
         busmap = busmap_for_n_clusters(n, n_clusters, solver_name, focus_weights, algorithm)
     else:
         busmap = custom_busmap
->>>>>>> 835bfc0f
 
     clustering = get_clustering_from_busmap(
         n, busmap,
@@ -432,17 +419,6 @@
         potential_mode = consense(pd.Series([snakemake.config['renewable'][tech]['potential']
                                              for tech in renewable_carriers]))
         custom_busmap = snakemake.config["enable"].get("custom_busmap", False)
-<<<<<<< HEAD
-        cluster_config = snakemake.config.get('clustering', {}).get('cluster_network', {})
-        clustering = clustering_for_n_clusters(n, n_clusters, custom_busmap, aggregate_carriers,
-                                               line_length_factor=line_length_factor,
-                                               potential_mode=potential_mode,
-                                               solver_name=snakemake.config['solving']['solver']['name'],
-                                               algorithm=cluster_config.get('algorithm', 'kmeans'),
-                                               feature=cluster_config.get('feature', None),
-                                               extended_link_costs=hvac_overhead_cost,
-                                               focus_weights=focus_weights)
-=======
         if custom_busmap:
             custom_busmap = pd.read_csv(snakemake.input.custom_busmap, index_col=0, squeeze=True)
             custom_busmap.index = custom_busmap.index.astype(str)
@@ -452,7 +428,6 @@
                                                line_length_factor, potential_mode,
                                                snakemake.config['solving']['solver']['name'],
                                                "kmeans", hvac_overhead_cost, focus_weights)
->>>>>>> 835bfc0f
 
     update_p_nom_max(n)
     
