#!/usr/bin/env python
# -*- coding: utf-8 -*-

# SPDX-FileCopyrightText: : 2017-2024 The PyPSA-Eur Authors
#
# SPDX-License-Identifier: MIT
"""
Build hydroelectric inflow time-series for each country.

Relevant Settings
-----------------

.. code:: yaml

    countries:

    renewable:
        hydro:
            cutout:
            clip_min_inflow:

.. seealso::
    Documentation of the configuration file ``config/config.yaml`` at
    :ref:`toplevel_cf`, :ref:`renewable_cf`

Inputs
------

- ``data/bundle/eia_hydro_annual_generation.csv``: Hydroelectricity net generation per country and year (`EIA <https://www.eia.gov/beta/international/data/browser/#/?pa=000000000000000000000000000000g&c=1028i008006gg6168g80a4k000e0ag00gg0004g800ho00g8&ct=0&ug=8&tl_id=2-A&vs=INTL.33-12-ALB-BKWH.A&cy=2014&vo=0&v=H&start=2000&end=2016>`_)

    .. image:: img/hydrogeneration.png
        :scale: 33 %

- ``resources/country_shapes.geojson``: confer :ref:`shapes`
- ``"cutouts/" + config["renewable"]['hydro']['cutout']``: confer :ref:`cutout`

Outputs
-------

- ``resources/profile_hydro.nc``:

    ===================  ================  =========================================================
    Field                Dimensions        Description
    ===================  ================  =========================================================
    inflow               countries, time   Inflow to the state of charge (in MW),
                                           e.g. due to river inflow in hydro reservoir.
    ===================  ================  =========================================================

    .. image:: img/inflow-ts.png
        :scale: 33 %

    .. image:: img/inflow-box.png
        :scale: 33 %

Description
-----------

.. seealso::
    :mod:`build_renewable_profiles`
"""

import logging

import atlite
import country_converter as coco
import geopandas as gpd
import pandas as pd
<<<<<<< HEAD
from _helpers import configure_logging
from numpy.polynomial import Polynomial
=======
from _helpers import configure_logging, set_scenario_config
>>>>>>> 986c7be4

cc = coco.CountryConverter()


def get_eia_annual_hydro_generation(fn, countries, capacities=False):
    # in billion kWh/a = TWh/a
    df = pd.read_csv(
        fn, skiprows=2, index_col=1, na_values=[" ", "--"], decimal=","
    ).iloc[1:, 1:]
    df.index = df.index.str.strip()

    former_countries = {
        "Former Czechoslovakia": dict(
            countries=["Czechia", "Slovakia"], start=1980, end=1992
        ),
        "Former Serbia and Montenegro": dict(
            countries=["Serbia", "Montenegro"], start=1992, end=2005
        ),
        "Former Yugoslavia": dict(
            countries=[
                "Slovenia",
                "Croatia",
                "Bosnia and Herzegovina",
                "Serbia",
                "Montenegro",
                "North Macedonia",
            ],
            start=1980,
            end=1991,
        ),
    }

    for k, v in former_countries.items():
        period = [str(i) for i in range(v["start"], v["end"] + 1)]
        ratio = df.loc[v["countries"]].T.dropna().sum()
        ratio /= ratio.sum()
        for country in v["countries"]:
            df.loc[country, period] = df.loc[k, period] * ratio[country]

    baltic_states = ["Latvia", "Estonia", "Lithuania"]
    df.loc[baltic_states] = (
        df.loc[baltic_states].T.fillna(df.loc[baltic_states].mean(axis=1)).T
    )

    df.loc["Germany"] = df.filter(like="Germany", axis=0).sum()
    df.loc["Serbia"] += df.loc["Kosovo"].fillna(0.0)
    df = df.loc[~df.index.str.contains("Former")]
    df.drop(["Europe", "Germany, West", "Germany, East", "Kosovo"], inplace=True)

    df.index = cc.convert(df.index, to="iso2")
    df.index.name = "countries"

    # convert to MW of MWh/a
    factor = 1e3 if capacities else 1e6
    df = df.T[countries] * factor

    return df


def correct_eia_stats_by_capacity(eia_stats, fn, countries, baseyear=2019):
    cap = get_eia_annual_hydro_generation(fn, countries, capacities=True)
    ratio = cap / cap.loc[str(baseyear)]
    eia_stats_corrected = eia_stats / ratio
    to_keep = ["AL", "AT", "CH", "DE", "GB", "NL", "RS", "RO", "SK"]
    to_correct = eia_stats_corrected.columns.difference(to_keep)
    eia_stats.loc[:, to_correct] = eia_stats_corrected.loc[:, to_correct]


def approximate_missing_eia_stats(eia_stats, runoff_fn, countries):
    runoff = pd.read_csv(runoff_fn, index_col=0).T[countries]

    # fix ES, PT data points
    runoff.loc["1978", ["ES", "PT"]] = runoff.loc["1979", ["ES", "PT"]]

    runoff_eia = runoff.loc[eia_stats.index]

    eia_stats_approximated = {}

    for c in countries:
        X = runoff_eia[c]
        Y = eia_stats[c]

        to_predict = runoff.index.difference(eia_stats.index)
        X_pred = runoff.loc[to_predict, c]

        p = Polynomial.fit(X, Y, 1)
        Y_pred = p(X_pred)

        eia_stats_approximated[c] = pd.Series(Y_pred, index=to_predict)

    eia_stats_approximated = pd.DataFrame(eia_stats_approximated)
    return pd.concat([eia_stats, eia_stats_approximated]).sort_index()


logger = logging.getLogger(__name__)

if __name__ == "__main__":
    if "snakemake" not in globals():
        from _helpers import mock_snakemake

        snakemake = mock_snakemake("build_hydro_profile", weather_year="")
    configure_logging(snakemake)
    set_scenario_config(snakemake)

    params_hydro = snakemake.params.hydro
    cutout = atlite.Cutout(snakemake.input.cutout)

    countries = snakemake.params.countries
    country_shapes = (
        gpd.read_file(snakemake.input.country_shapes)
        .set_index("name")["geometry"]
        .reindex(countries)
    )
    country_shapes.index.name = "countries"

    fn = snakemake.input.eia_hydro_generation
    eia_stats = get_eia_annual_hydro_generation(fn, countries)

    config_hydro = snakemake.config["renewable"]["hydro"]

    if config_hydro.get("eia_correct_by_capacity"):
        fn = snakemake.input.eia_hydro_capacity
        correct_eia_stats_by_capacity(eia_stats, fn, countries)

    if config_hydro.get("eia_approximate_missing"):
        fn = snakemake.input.era5_runoff
        eia_stats = approximate_missing_eia_stats(eia_stats, fn, countries)

    eia_stats.to_csv(snakemake.output.eia_hydro)

    weather_year = snakemake.wildcards.weather_year
    norm_year = config_hydro.get("eia_norm_year")
    if norm_year:
        eia_stats.loc[weather_year] = eia_stats.loc[norm_year]
    elif weather_year and weather_year not in eia_stats.index:
        eia_stats.loc[weather_year] = eia_stats.median()

    inflow = cutout.runoff(
        shapes=country_shapes,
        smooth=True,
        lower_threshold_quantile=True,
        normalize_using_yearly=eia_stats,
    )

    if "clip_min_inflow" in params_hydro:
        inflow = inflow.where(inflow > params_hydro["clip_min_inflow"], 0)

    inflow.to_netcdf(snakemake.output.profile)<|MERGE_RESOLUTION|>--- conflicted
+++ resolved
@@ -65,12 +65,8 @@
 import country_converter as coco
 import geopandas as gpd
 import pandas as pd
-<<<<<<< HEAD
-from _helpers import configure_logging
 from numpy.polynomial import Polynomial
-=======
 from _helpers import configure_logging, set_scenario_config
->>>>>>> 986c7be4
 
 cc = coco.CountryConverter()
 
