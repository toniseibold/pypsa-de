--- conflicted
+++ resolved
@@ -28,13 +28,14 @@
 import country_converter as coco
 import geopandas as gpd
 import pandas as pd
-<<<<<<< HEAD
-=======
-from _helpers import configure_logging, get_snapshots, load_cutout, set_scenario_config
->>>>>>> 934d41cb
 from numpy.polynomial import Polynomial
 
-from scripts._helpers import configure_logging, get_snapshots, set_scenario_config
+from scripts._helpers import (
+    configure_logging,
+    get_snapshots,
+    load_cutout,
+    set_scenario_config,
+)
 
 cc = coco.CountryConverter()
 
