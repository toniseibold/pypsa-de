# SPDX-FileCopyrightText: Contributors to PyPSA-Eur <https://github.com/pypsa/pypsa-eur>
#
# SPDX-License-Identifier: MIT
"""
Create summary CSV files for all scenario runs with perfect foresight including
costs, capacities, capacity factors, curtailment, energy balances, prices and
other metrics.
"""

import numpy as np
import pandas as pd
import pypsa
<<<<<<< HEAD
=======
from _helpers import set_scenario_config
from add_electricity import load_costs
>>>>>>> 934d41cb
from make_summary import (
    assign_carriers,
    assign_locations,
)
from pypsa.descriptors import get_active_assets
from six import iteritems

from scripts._helpers import set_scenario_config
from scripts.prepare_sector_network import prepare_costs

idx = pd.IndexSlice

opt_name = {"Store": "e", "Line": "s", "Transformer": "s"}


def reindex_columns(df, cols):
    investments = cols.levels[2]
    if len(cols.names) != len(df.columns.levels):
        df = pd.concat([df] * len(investments), axis=1)
        df.columns = cols
    df = df.reindex(cols, axis=1)

    return df


def calculate_costs(n, label, costs):
    investments = n.investment_periods
    cols = pd.MultiIndex.from_product(
        [
            costs.columns.unique(0),
            costs.columns.unique(1),
            investments,
        ],
        names=costs.columns.names[:3] + ["year"],
    )

    costs = reindex_columns(costs, cols)

    for c in n.iterate_components(
        n.branch_components | n.controllable_one_port_components ^ {"Load"}
    ):
        capital_costs = c.df.capital_cost * c.df[opt_name.get(c.name, "p") + "_nom_opt"]
        active = pd.concat(
            [
                get_active_assets(n, c.name, inv_p).rename(inv_p)
                for inv_p in investments
            ],
            axis=1,
        ).astype(int)
        capital_costs = active.mul(capital_costs, axis=0)
        discount = (
            n.investment_period_weightings["objective"]
            / n.investment_period_weightings["years"]
        )
        capital_costs_grouped = capital_costs.groupby(c.df.carrier).sum().mul(discount)

        capital_costs_grouped = pd.concat([capital_costs_grouped], keys=["capital"])
        capital_costs_grouped = pd.concat([capital_costs_grouped], keys=[c.list_name])

        costs = costs.reindex(capital_costs_grouped.index.union(costs.index))

        costs.loc[capital_costs_grouped.index, label] = capital_costs_grouped.values

        if c.name == "Link":
            p = (
                c.pnl.p0.multiply(n.snapshot_weightings.generators, axis=0)
                .groupby(level=0)
                .sum()
            )
        elif c.name == "Line":
            continue
        elif c.name == "StorageUnit":
            p_all = c.pnl.p.multiply(n.snapshot_weightings.stores, axis=0)
            p_all[p_all < 0.0] = 0.0
            p = p_all.groupby(level=0).sum()
        else:
            p = (
                round(c.pnl.p, ndigits=2)
                .multiply(n.snapshot_weightings.generators, axis=0)
                .groupby(level=0)
                .sum()
            )

        # correct sequestration cost
        if c.name == "Store":
            items = c.df.index[
                (c.df.carrier == "co2 stored") & (c.df.marginal_cost <= -100.0)
            ]
            c.df.loc[items, "marginal_cost"] = -20.0

        marginal_costs = p.mul(c.df.marginal_cost).T
        # marginal_costs = active.mul(marginal_costs, axis=0)
        marginal_costs_grouped = (
            marginal_costs.groupby(c.df.carrier).sum().mul(discount)
        )

        marginal_costs_grouped = pd.concat([marginal_costs_grouped], keys=["marginal"])
        marginal_costs_grouped = pd.concat([marginal_costs_grouped], keys=[c.list_name])

        costs = costs.reindex(marginal_costs_grouped.index.union(costs.index))

        costs.loc[marginal_costs_grouped.index, label] = marginal_costs_grouped.values

    # add back in all hydro
    # costs.loc[("storage_units","capital","hydro"),label] = (0.01)*2e6*n.storage_units.loc[n.storage_units.group=="hydro","p_nom"].sum()
    # costs.loc[("storage_units","capital","PHS"),label] = (0.01)*2e6*n.storage_units.loc[n.storage_units.group=="PHS","p_nom"].sum()
    # costs.loc[("generators","capital","ror"),label] = (0.02)*3e6*n.generators.loc[n.generators.group=="ror","p_nom"].sum()

    return costs


def calculate_cumulative_cost():
    planning_horizons = snakemake.config["scenario"]["planning_horizons"]

    cumulative_cost = pd.DataFrame(
        index=df["costs"].sum().index,
        columns=pd.Series(data=np.arange(0, 0.1, 0.01), name="social discount rate"),
    )

    # discount cost and express them in money value of planning_horizons[0]
    for r in cumulative_cost.columns:
        cumulative_cost[r] = [
            df["costs"].sum()[index] / ((1 + r) ** (index[-1] - planning_horizons[0]))
            for index in cumulative_cost.index
        ]

    # integrate cost throughout the transition path
    for r in cumulative_cost.columns:
        for cluster in cumulative_cost.index.get_level_values(level=0).unique():
            for sector_opts in cumulative_cost.index.get_level_values(level=1).unique():
                cumulative_cost.loc[(cluster, sector_opts, "cumulative cost"), r] = (
                    np.trapz(
                        cumulative_cost.loc[
                            idx[cluster, sector_opts, planning_horizons], r
                        ].values,
                        x=planning_horizons,
                    )
                )

    return cumulative_cost


def calculate_nodal_capacities(n, label, nodal_capacities):
    # Beware this also has extraneous locations for country (e.g. biomass) or continent-wide (e.g. fossil gas/oil) stuff
    for c in n.iterate_components(
        n.branch_components | n.controllable_one_port_components ^ {"Load"}
    ):
        nodal_capacities_c = c.df.groupby(["location", "carrier"])[
            opt_name.get(c.name, "p") + "_nom_opt"
        ].sum()
        index = pd.MultiIndex.from_tuples(
            [(c.list_name,) + t for t in nodal_capacities_c.index.to_list()]
        )
        nodal_capacities = nodal_capacities.reindex(index.union(nodal_capacities.index))
        nodal_capacities.loc[index, label] = nodal_capacities_c.values

    return nodal_capacities


def calculate_capacities(n, label, capacities):
    investments = n.investment_periods
    cols = pd.MultiIndex.from_product(
        [
            capacities.columns.levels[0],
            capacities.columns.levels[1],
            investments,
        ],
        names=capacities.columns.names[:3] + ["year"],
    )
    capacities = reindex_columns(capacities, cols)

    for c in n.iterate_components(
        n.branch_components | n.controllable_one_port_components ^ {"Load"}
    ):
        active = pd.concat(
            [
                get_active_assets(n, c.name, inv_p).rename(inv_p)
                for inv_p in investments
            ],
            axis=1,
        ).astype(int)
        caps = c.df[opt_name.get(c.name, "p") + "_nom_opt"]
        caps = active.mul(caps, axis=0)
        capacities_grouped = (
            caps.groupby(c.df.carrier).sum().drop("load", errors="ignore")
        )
        capacities_grouped = pd.concat([capacities_grouped], keys=[c.list_name])

        capacities = capacities.reindex(
            capacities_grouped.index.union(capacities.index)
        )

        capacities.loc[capacities_grouped.index, label] = capacities_grouped.values

    return capacities


def calculate_curtailment(n, label, curtailment):
    avail = (
        n.generators_t.p_max_pu.multiply(n.generators.p_nom_opt)
        .sum()
        .groupby(n.generators.carrier)
        .sum()
    )
    used = n.generators_t.p.sum().groupby(n.generators.carrier).sum()

    curtailment[label] = (((avail - used) / avail) * 100).round(3)

    return curtailment


def calculate_energy(n, label, energy):
    investments = n.investment_periods
    cols = pd.MultiIndex.from_product(
        [
            energy.columns.levels[0],
            energy.columns.levels[1],
            investments,
        ],
        names=energy.columns.names[:3] + ["year"],
    )
    energy = reindex_columns(energy, cols)

    for c in n.iterate_components(n.one_port_components | n.branch_components):
        if c.name in n.one_port_components:
            c_energies = (
                c.pnl.p.multiply(n.snapshot_weightings.generators, axis=0)
                .groupby(level=0)
                .sum()
                .multiply(c.df.sign)
                .T.groupby(c.df.carrier)
                .sum()
                .T
            )
        else:
            c_energies = pd.DataFrame(
                0.0, columns=c.df.carrier.unique(), index=n.investment_periods
            )
            for port in [col[3:] for col in c.df.columns if col[:3] == "bus"]:
                totals = (
                    c.pnl["p" + port]
                    .multiply(n.snapshot_weightings.generators, axis=0)
                    .groupby(level=0)
                    .sum()
                )
                # remove values where bus is missing (bug in nomopyomo)
                no_bus = c.df.index[c.df["bus" + port] == ""]
                totals[no_bus] = float(
                    n.component_attrs[c.name].loc["p" + port, "default"]
                )
                c_energies -= totals.T.groupby(c.df.carrier).sum().T

        c_energies = pd.concat([c_energies.T], keys=[c.list_name])

        energy = energy.reindex(c_energies.index.union(energy.index))

        energy.loc[c_energies.index, label] = c_energies.values

    return energy


def calculate_supply(n, label, supply):
    """
    Calculate the max dispatch of each component at the buses aggregated by
    carrier.
    """

    bus_carriers = n.buses.carrier.unique()

    for i in bus_carriers:
        bus_map = n.buses.carrier == i
        bus_map.at[""] = False

        for c in n.iterate_components(n.one_port_components):
            items = c.df.index[c.df.bus.map(bus_map).fillna(False)]

            if len(items) == 0:
                continue

            s = (
                c.pnl.p[items]
                .max()
                .multiply(c.df.loc[items, "sign"])
                .groupby(c.df.loc[items, "carrier"])
                .sum()
            )
            s = pd.concat([s], keys=[c.list_name])
            s = pd.concat([s], keys=[i])

            supply = supply.reindex(s.index.union(supply.index))
            supply.loc[s.index, label] = s

        for c in n.iterate_components(n.branch_components):
            for end in [col[3:] for col in c.df.columns if col[:3] == "bus"]:
                items = c.df.index[c.df["bus" + end].map(bus_map).fillna(False)]

                if len(items) == 0:
                    continue

                # lots of sign compensation for direction and to do maximums
                s = (-1) ** (1 - int(end)) * (
                    (-1) ** int(end) * c.pnl["p" + end][items]
                ).max().groupby(c.df.loc[items, "carrier"]).sum()
                s.index = s.index + end
                s = pd.concat([s], keys=[c.list_name])
                s = pd.concat([s], keys=[i])

                supply = supply.reindex(s.index.union(supply.index))
                supply.loc[s.index, label] = s

    return supply


def calculate_supply_energy(n, label, supply_energy):
    """
    Calculate the total energy supply/consuption of each component at the buses
    aggregated by carrier.
    """

    investments = n.investment_periods
    cols = pd.MultiIndex.from_product(
        [
            supply_energy.columns.unique(0),
            supply_energy.columns.unique(1),
            investments,
        ],
        names=supply_energy.columns.names[:3] + ["year"],
    )
    supply_energy = reindex_columns(supply_energy, cols)

    bus_carriers = n.buses.carrier.unique()

    for i in bus_carriers:
        bus_map = n.buses.carrier == i
        bus_map.at[""] = False

        for c in n.iterate_components(n.one_port_components):
            items = c.df.index[c.df.bus.map(bus_map).fillna(False)]

            if len(items) == 0:
                continue

            if c.name == "Generator":
                weightings = n.snapshot_weightings.generators
            else:
                weightings = n.snapshot_weightings.stores

            if i in ["oil", "co2", "H2"]:
                if c.name == "Load":
                    c.df.loc[items, "carrier"] = [
                        load.split("-202")[0] for load in items
                    ]
                if i == "oil" and c.name == "Generator":
                    c.df.loc[items, "carrier"] = "imported oil"
            s = (
                c.pnl.p[items]
                .multiply(weightings, axis=0)
                .groupby(level=0)
                .sum()
                .multiply(c.df.loc[items, "sign"])
                .T.groupby(c.df.loc[items, "carrier"])
                .sum()
            )
            s = pd.concat([s], keys=[c.list_name])
            s = pd.concat([s], keys=[i])

            supply_energy = supply_energy.reindex(
                s.index.union(supply_energy.index, sort=False)
            )
            supply_energy.loc[s.index, label] = s.values

        for c in n.iterate_components(n.branch_components):
            for end in [col[3:] for col in c.df.columns if col[:3] == "bus"]:
                items = c.df.index[c.df[f"bus{str(end)}"].map(bus_map).fillna(False)]

                if len(items) == 0:
                    continue

                s = (-1) * c.pnl["p" + end].reindex(items, axis=1).multiply(
                    n.snapshot_weightings.objective, axis=0
                ).groupby(level=0).sum().T.groupby(c.df.loc[items, "carrier"]).sum()
                s.index = s.index + end
                s = pd.concat([s], keys=[c.list_name])
                s = pd.concat([s], keys=[i])

                supply_energy = supply_energy.reindex(
                    s.index.union(supply_energy.index, sort=False)
                )

                supply_energy.loc[s.index, label] = s.values

    return supply_energy


def calculate_metrics(n, label, metrics):
    metrics = metrics.reindex(
        pd.Index(
            [
                "line_volume",
                "line_volume_limit",
                "line_volume_AC",
                "line_volume_DC",
                "line_volume_shadow",
                "co2_shadow",
            ]
        ).union(metrics.index)
    )

    metrics.at["line_volume_DC", label] = (n.links.length * n.links.p_nom_opt)[
        n.links.carrier == "DC"
    ].sum()
    metrics.at["line_volume_AC", label] = (n.lines.length * n.lines.s_nom_opt).sum()
    metrics.at["line_volume", label] = metrics.loc[
        ["line_volume_AC", "line_volume_DC"], label
    ].sum()

    if hasattr(n, "line_volume_limit"):
        metrics.at["line_volume_limit", label] = n.line_volume_limit
        metrics.at["line_volume_shadow", label] = n.line_volume_limit_dual

    if "CO2Limit" in n.global_constraints.index:
        metrics.at["co2_shadow", label] = n.global_constraints.at["CO2Limit", "mu"]

    return metrics


def calculate_prices(n, label, prices):
    prices = prices.reindex(prices.index.union(n.buses.carrier.unique()))

    # WARNING: this is time-averaged, see weighted_prices for load-weighted average
    prices[label] = n.buses_t.marginal_price.mean().groupby(n.buses.carrier).mean()

    return prices


def calculate_weighted_prices(n, label, weighted_prices):
    # Warning: doesn't include storage units as loads

    weighted_prices = weighted_prices.reindex(
        pd.Index(
            [
                "electricity",
                "heat",
                "space heat",
                "urban heat",
                "space urban heat",
                "gas",
                "H2",
            ]
        )
    )

    link_loads = {
        "electricity": [
            "heat pump",
            "resistive heater",
            "battery charger",
            "H2 Electrolysis",
        ],
        "heat": ["water tanks charger"],
        "urban heat": ["water tanks charger"],
        "space heat": [],
        "space urban heat": [],
        "gas": ["OCGT", "gas boiler", "CHP electric", "CHP heat"],
        "H2": ["Sabatier", "H2 Fuel Cell"],
    }

    for carrier, value in link_loads.items():
        if carrier == "electricity":
            suffix = ""
        elif carrier[:5] == "space":
            suffix = carrier[5:]
        else:
            suffix = " " + carrier

        buses = n.buses.index[n.buses.index.str[5:] == suffix]

        if buses.empty:
            continue

        load = (
            pd.DataFrame(index=n.snapshots, columns=buses, data=0.0)
            if carrier in ["H2", "gas"]
            else n.loads_t.p_set.reindex(buses, axis=1)
        )
        for tech in value:
            names = n.links.index[
                n.links.index.to_series().str[-len(tech) - 5 : -5] == tech
            ]

            if names.empty:
                continue

            load += n.links_t.p0[names].T.groupby(n.links.loc[names, "bus0"]).sum().T

        # Add H2 Store when charging
        # if carrier == "H2":
        #    stores = n.stores_t.p[buses+ " Store"].groupby(n.stores.loc[buses+ " Store","bus"],axis=1).sum(axis=1)
        #    stores[stores > 0.] = 0.
        #    load += -stores

        if total_load := load.sum().sum():
            weighted_prices.loc[carrier, label] = (
                load * n.buses_t.marginal_price[buses]
            ).sum().sum() / total_load
        else:
            weighted_prices.loc[carrier, label] = np.nan

        if carrier[:5] == "space":
            print(load * n.buses_t.marginal_price[buses])

    return weighted_prices


def calculate_market_values(n, label, market_values):
    # Warning: doesn't include storage units

    carrier = "AC"

    buses = n.buses.index[n.buses.carrier == carrier]

    ## First do market value of generators ##

    generators = n.generators.index[n.buses.loc[n.generators.bus, "carrier"] == carrier]

    techs = n.generators.loc[generators, "carrier"].value_counts().index

    market_values = market_values.reindex(market_values.index.union(techs))

    for tech in techs:
        gens = generators[n.generators.loc[generators, "carrier"] == tech]

        dispatch = (
            n.generators_t.p[gens]
            .T.groupby(n.generators.loc[gens, "bus"])
            .sum()
            .T.reindex(columns=buses, fill_value=0.0)
        )

        revenue = dispatch * n.buses_t.marginal_price[buses]

        if total_dispatch := dispatch.sum().sum():
            market_values.at[tech, label] = revenue.sum().sum() / total_dispatch
        else:
            market_values.at[tech, label] = np.nan

    ## Now do market value of links ##

    for i in ["0", "1"]:
        all_links = n.links.index[n.buses.loc[n.links["bus" + i], "carrier"] == carrier]

        techs = n.links.loc[all_links, "carrier"].value_counts().index

        market_values = market_values.reindex(market_values.index.union(techs))

        for tech in techs:
            links = all_links[n.links.loc[all_links, "carrier"] == tech]

            dispatch = (
                n.links_t["p" + i][links]
                .T.groupby(n.links.loc[links, "bus" + i])
                .sum()
                .T.reindex(columns=buses, fill_value=0.0)
            )

            revenue = dispatch * n.buses_t.marginal_price[buses]

            if total_dispatch := dispatch.sum().sum():
                market_values.at[tech, label] = revenue.sum().sum() / total_dispatch
            else:
                market_values.at[tech, label] = np.nan

    return market_values


def calculate_price_statistics(n, label, price_statistics):
    price_statistics = price_statistics.reindex(
        price_statistics.index.union(
            pd.Index(["zero_hours", "mean", "standard_deviation"])
        )
    )

    buses = n.buses.index[n.buses.carrier == "AC"]

    threshold = 0.1  # higher than phoney marginal_cost of wind/solar

    df = pd.DataFrame(data=0.0, columns=buses, index=n.snapshots)

    df[n.buses_t.marginal_price[buses] < threshold] = 1.0

    price_statistics.at["zero_hours", label] = df.sum().sum() / (
        df.shape[0] * df.shape[1]
    )

    price_statistics.at["mean", label] = n.buses_t.marginal_price[buses].mean().mean()

    price_statistics.at["standard_deviation", label] = (
        n.buses_t.marginal_price[buses].std().std()
    )

    return price_statistics


def calculate_co2_emissions(n, label, df):
    carattr = "co2_emissions"
    emissions = n.carriers.query(f"{carattr} != 0")[carattr]

    if emissions.empty:
        return

    weightings = n.snapshot_weightings.generators.mul(
        n.investment_period_weightings["years"]
        .reindex(n.snapshots)
        .bfill()
        .fillna(1.0),
        axis=0,
    )

    # generators
    gens = n.generators.query("carrier in @emissions.index")
    if not gens.empty:
        em_pu = gens.carrier.map(emissions) / gens.efficiency
        em_pu = (
            weightings["generators"].to_frame("weightings")
            @ em_pu.to_frame("weightings").T
        )
        emitted = n.generators_t.p[gens.index].mul(em_pu)

        emitted_grouped = (
            emitted.groupby(level=0).sum().T.groupby(n.generators.carrier).sum()
        )

        df = df.reindex(emitted_grouped.index.union(df.index))

        df.loc[emitted_grouped.index, label] = emitted_grouped.values

    if any(n.stores.carrier == "co2"):
        co2_i = n.stores[n.stores.carrier == "co2"].index
        df[label] = n.stores_t.e.groupby(level=0).last()[co2_i].iloc[:, 0]

    return df


outputs = [
    "nodal_capacities",
    "costs",
    "capacities",
    "curtailment",
    "energy",
    "supply",
    "supply_energy",
    "prices",
    "weighted_prices",
    "price_statistics",
    "market_values",
    "metrics",
    "co2_emissions",
]


def make_summaries(networks_dict):
    columns = pd.MultiIndex.from_tuples(networks_dict.keys(), names=["cluster", "opt"])
    df = {}

    for output in outputs:
        df[output] = pd.DataFrame(columns=columns, dtype=float)

    for label, filename in iteritems(networks_dict):
        print(label, filename)
        try:
            n = pypsa.Network(filename)
        except OSError:
            print(label, " not solved yet.")
            continue
            # del networks_dict[label]

        if not hasattr(n, "objective"):
            print(label, " not solved correctly. Check log if infeasible or unbounded.")
            continue
        assign_carriers(n)
        assign_locations(n)

        for output in outputs:
            df[output] = globals()["calculate_" + output](n, label, df[output])

    return df


def to_csv(df):
    for key in df:
        df[key] = df[key].apply(lambda x: pd.to_numeric(x))
        df[key].to_csv(snakemake.output[key])


if __name__ == "__main__":
    # Detect running outside of snakemake and mock snakemake for testing
    if "snakemake" not in globals():
        from scripts._helpers import mock_snakemake

        snakemake = mock_snakemake("make_summary_perfect")
    set_scenario_config(snakemake)

    run = snakemake.config["run"]["name"]
    if run != "":
        run += "/"

    networks_dict = {
        (clusters, opts + sector_opts): "results/"
        + run
        + f"networks/base_s_{clusters}_{opts}_{sector_opts}_brownfield_all_years.nc"
        for clusters in snakemake.config["scenario"]["clusters"]
        for opts in snakemake.config["scenario"]["opts"]
        for sector_opts in snakemake.config["scenario"]["sector_opts"]
    }

    print(networks_dict)

    nyears = 1
    costs_db = load_costs(
        snakemake.input.costs,
        snakemake.config["costs"],
        nyears=nyears,
    )

    df = make_summaries(networks_dict)

    df["metrics"].loc["total costs"] = df["costs"].sum().groupby(level=[0, 1]).sum()

    to_csv(df)<|MERGE_RESOLUTION|>--- conflicted
+++ resolved
@@ -10,11 +10,6 @@
 import numpy as np
 import pandas as pd
 import pypsa
-<<<<<<< HEAD
-=======
-from _helpers import set_scenario_config
-from add_electricity import load_costs
->>>>>>> 934d41cb
 from make_summary import (
     assign_carriers,
     assign_locations,
@@ -23,7 +18,7 @@
 from six import iteritems
 
 from scripts._helpers import set_scenario_config
-from scripts.prepare_sector_network import prepare_costs
+from scripts.add_electricity import load_costs
 
 idx = pd.IndexSlice
 
