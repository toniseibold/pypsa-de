# SPDX-FileCopyrightText: Contributors to PyPSA-Eur <https://github.com/pypsa/pypsa-eur>
#
# SPDX-License-Identifier: MIT
"""
Approximate district heating forward and return temperature profiles based on
ambient temperature. The method is based on a reference curve from Pieper et
al. 2019, where for ambient temperatures below 0C, the highest possible forward
temperature is assumed and vice versa for temperatures above 10C. Between these
threshold levels, forward temperatures are linearly interpolated.

By default, `max_forward_temperature` from Euroheat DHC Market Outlook 2024 is used; `min_forward_temperature` and `return_temperature` for Germany is used from AGFW-Hauptbericht 2022.
`min_forward_temperature` and `return_temperature` for other countries are extrapolated based on the ratio between `max_forward_temperature` and `min_forward_temperature` and `return_temperature` for those countries not missing (by default only Germany).

Relevant Settings
-----------------

.. code:: yaml
    sector:
        district_heating:
            max_forward_temperature:
            min_forward_temperature:
            return_temperature:
Inputs
------
- `resources/<run_name>/temp_air_total`: Air temperature

Outputs
-------
- `resources/<run_name>/central_heating_temperature_profiles.nc`:

References
----------
- Pieper, et al. (2019): "Assessment of a combination of three heat sources for heat pumps to supply district heating" (https://doi.org/10.1016/j.energy.2019.03.165).
- AGFW (2022): "Hauptbericht 2022" (https://www.agfw.de/zahlen-und-statistiken/agfw-hauptbericht)
"""

import geopandas as gpd
import numpy as np
import pandas as pd
import xarray as xr
<<<<<<< HEAD
=======
from _helpers import get_snapshots, set_scenario_config
>>>>>>> 934d41cb
from central_heating_temperature_approximator import (
    CentralHeatingTemperatureApproximator,
)

from scripts._helpers import set_scenario_config


def extrapolate_missing_supply_temperatures_by_country(
    extrapolate_from: dict, extrapolate_to: dict
) -> xr.DataArray:
    """
    Extrapolates missing supply temperatures by country.

    Parameters
    ----------
        extrapolate_from (dict): A dictionary containing supply temperatures to extrapolate from. Should contain all countries.
        extrapolate_to (dict): A dictionary containing supply temperatures to extrapolate to. Where `country` is present, average ratio between `extrapolate_to[country]` and `extrapolate_from[country]` is applied to all countries for which `country` is not present in `extrapolate_from.keys()`  to infer ratio for extrapolation.

    Returns
    -------
        xr.DataArray: A DataArray containing the extrapolated supply temperatures.
    """

    if not all([key in extrapolate_from.keys() for key in extrapolate_to.keys()]):
        raise ValueError(
            "Not all countries in extrapolate_to are present in extrapolate_from."
        )
    # average ratio between extrapolate_from and extrapolate_to for those countries that are in both dictionaries
    extrapolation_ratio = np.mean(
        [extrapolate_to[key] / extrapolate_from[key] for key in extrapolate_to.keys()]
    )

    # apply extrapolation ratio to all keys missing in extrapolate_to
    return {
        key: (
            extrapolate_to[key]
            if key in extrapolate_to.keys()
            else extrapolate_from[key] * extrapolation_ratio
        )
        for key in extrapolate_from.keys()
    }


def get_country_from_node_name(node_name: str) -> str:
    """
    Extracts the country code from a given node name.

    Parameters
    ----------
        node_name (str): The name of the node.

    Returns
    -------
        str: The country code extracted from the node name.
    """
    return node_name[:2]


def map_temperature_dict_to_onshore_regions(
    supply_temperature_by_country: dict,
    regions_onshore: pd.Index,
) -> xr.DataArray:
    """
    Map dictionary of temperatures to onshore regions.

    Missing values are replaced by the mean of all values.

    Parameters
    ----------
    supply_temperature_by_country : dictionary
        Dictionary with temperatures as values and country keys as keys.
    regions_onshore : pd.Index
        Names of onshore regions

    Returns
    -------
    xr.DataArray
        The dictionary values mapped to onshore regions with onshore regions as coordinates.
    """
    return xr.DataArray(
        [
            (
                supply_temperature_by_country[get_country_from_node_name(node_name)]
                if get_country_from_node_name(node_name)
                in supply_temperature_by_country.keys()
                else np.mean(list(supply_temperature_by_country.values()))
            )
            for node_name in regions_onshore.values
        ],
        dims=["name"],
        coords={"name": regions_onshore},
    )


def scale_temperature_to_investment_year(
    temperature_baseyear: dict,
    relative_annual_temperature_reduction: float,
    investment_year: int,
    current_year: int,
) -> dict:
    """
    Scale temperature for each country to investment year by constant
    exponential factor.

    Parameters
    ----------
    temperature_baseyear : dict
        Dictionary with the current temperatures as values and country keys as keys.
    relative_annual_temperature_reduction : float
        The annual reduction rate of the temperature, must be between 0 and 1.
    investment_year : int
        The year in which the investment is planned.
    current_year : int
        The current year.

    Returns
    -------
    dict
        A dictionary with the temperature for each country in the investment year.

    Raises
    ------
    ValueError
        If the investment year is before the current year.
        If the relative annual temperature reduction is not between 0 and 1.
    """

    if investment_year < current_year:
        raise ValueError(
            f"Error: Investment year {investment_year} is before current year {current_year}."
        )
    if (
        relative_annual_temperature_reduction < 0
        or relative_annual_temperature_reduction > 1
    ):
        raise ValueError(
            f"Error: Relative annual temperature reduction must be between 0 and 1, but is {relative_annual_temperature_reduction}."
        )

    return {
        key: temperature_baseyear[key]
        * (
            (1 - relative_annual_temperature_reduction)
            ** (investment_year - current_year)
        )
        for key in temperature_baseyear.keys()
    }


if __name__ == "__main__":
    if "snakemake" not in globals():
        from scripts._helpers import mock_snakemake

        snakemake = mock_snakemake(
            "build_cop_profiles",
            clusters=48,
            planning_horizons="2050",
        )

    set_scenario_config(snakemake)

    # reduce temperatures to investment years by constant exponential factor
    max_forward_temperature_investment_year = scale_temperature_to_investment_year(
        temperature_baseyear=snakemake.params.max_forward_temperature_central_heating_baseyear,
        relative_annual_temperature_reduction=snakemake.params.relative_annual_temperature_reduction,
        investment_year=int(snakemake.wildcards.planning_horizons),
        current_year=int(snakemake.params.energy_totals_year),
    )

    min_forward_temperature_investment_year = scale_temperature_to_investment_year(
        temperature_baseyear=snakemake.params.min_forward_temperature_central_heating_baseyear,
        relative_annual_temperature_reduction=snakemake.params.relative_annual_temperature_reduction,
        investment_year=int(snakemake.wildcards.planning_horizons),
        current_year=int(snakemake.params.energy_totals_year),
    )

    return_temperature_investment_year = scale_temperature_to_investment_year(
        temperature_baseyear=snakemake.params.return_temperature_central_heating_baseyear,
        relative_annual_temperature_reduction=snakemake.params.relative_annual_temperature_reduction,
        investment_year=int(snakemake.wildcards.planning_horizons),
        current_year=int(snakemake.params.energy_totals_year),
    )

    # min_forward_temperature and return_temperature contain only values for Germany by default
    # extrapolate missing values based on ratio between max_forward_temperature and min_forward_temperature / return_temperature for Germany (or other countries provided in min_forward_temperature_baseyear and return_temperature_baseyear)
    min_forward_temperature_investment_year = (
        extrapolate_missing_supply_temperatures_by_country(
            extrapolate_from=max_forward_temperature_investment_year,
            extrapolate_to=min_forward_temperature_investment_year,
        )
    )
    return_temperature_investment_year = (
        extrapolate_missing_supply_temperatures_by_country(
            extrapolate_from=max_forward_temperature_investment_year,
            extrapolate_to=return_temperature_investment_year,
        )
    )

    # map forward and return temperatures specified on country-level to onshore regions
    regions_onshore = gpd.read_file(snakemake.input.regions_onshore)["name"]
    snapshots = get_snapshots(
        snakemake.params.snapshots, snakemake.params.drop_leap_day
    )
    max_forward_temperature_central_heating_by_node_and_time: xr.DataArray = (
        map_temperature_dict_to_onshore_regions(
            supply_temperature_by_country=max_forward_temperature_investment_year,
            regions_onshore=regions_onshore,
        )
    )
    min_forward_temperature_central_heating_by_node_and_time: xr.DataArray = (
        map_temperature_dict_to_onshore_regions(
            supply_temperature_by_country=min_forward_temperature_investment_year,
            regions_onshore=regions_onshore,
        )
    )
    return_temperature_central_heating_by_node_and_time: xr.DataArray = (
        map_temperature_dict_to_onshore_regions(
            supply_temperature_by_country=return_temperature_investment_year,
            regions_onshore=regions_onshore,
        )
    )

    central_heating_temperature_approximator = CentralHeatingTemperatureApproximator(
        ambient_temperature=xr.open_dataarray(snakemake.input.temp_air_total),
        max_forward_temperature=max_forward_temperature_central_heating_by_node_and_time,
        min_forward_temperature=min_forward_temperature_central_heating_by_node_and_time,
        fixed_return_temperature=return_temperature_central_heating_by_node_and_time,
        lower_threshold_ambient_temperature=snakemake.params.lower_threshold_ambient_temperature,
        upper_threshold_ambient_temperature=snakemake.params.upper_threshold_ambient_temperature,
        rolling_window_ambient_temperature=snakemake.params.rolling_window_ambient_temperature,
    )

    central_heating_temperature_approximator.forward_temperature.to_netcdf(
        snakemake.output.central_heating_forward_temperature_profiles
    )
    central_heating_temperature_approximator.return_temperature.to_netcdf(
        snakemake.output.central_heating_return_temperature_profiles
    )<|MERGE_RESOLUTION|>--- conflicted
+++ resolved
@@ -38,15 +38,11 @@
 import numpy as np
 import pandas as pd
 import xarray as xr
-<<<<<<< HEAD
-=======
-from _helpers import get_snapshots, set_scenario_config
->>>>>>> 934d41cb
 from central_heating_temperature_approximator import (
     CentralHeatingTemperatureApproximator,
 )
 
-from scripts._helpers import set_scenario_config
+from scripts._helpers import get_snapshots, set_scenario_config
 
 
 def extrapolate_missing_supply_temperatures_by_country(
