--- conflicted
+++ resolved
@@ -27,23 +27,14 @@
     set_scenario_config,
     update_config_from_wildcards,
 )
-<<<<<<< HEAD
 from scripts.add_electricity import (
-    calculate_annuity,
-    sanitize_carriers,
-    sanitize_locations,
-)
-from scripts.build_energy_totals import (
-=======
-from add_electricity import (
     calculate_annuity,
     flatten,
     load_costs,
     sanitize_carriers,
     sanitize_locations,
 )
-from build_energy_totals import (
->>>>>>> 934d41cb
+from scripts.build_energy_totals import (
     build_co2_totals,
     build_eea_co2,
     build_eurostat,
@@ -1250,38 +1241,6 @@
         )
 
 
-<<<<<<< HEAD
-def add_methanol_to_kerosene(n, costs):
-    tech = "methanol-to-kerosene"
-
-    logger.info(f"Adding {tech}.")
-
-    capital_cost = costs.at[tech, "capital_cost"] / costs.at[tech, "methanol-input"]
-    overnight_cost = costs.at[tech, "investment"] / costs.at[tech, "methanol-input"]
-
-    n.add(
-        "Link",
-        spatial.h2.locations,
-        suffix=f" {tech}",
-        carrier=tech,
-        capital_cost=capital_cost,
-        marginal_cost=costs.at[tech, "VOM"] / costs.at[tech, "methanol-input"],
-        overnight_cost=overnight_cost,
-        bus0=spatial.methanol.nodes,
-        bus1=spatial.oil.kerosene,
-        bus2=spatial.h2.nodes,
-        bus3="co2 atmosphere",
-        efficiency=1 / costs.at[tech, "methanol-input"],
-        efficiency2=-costs.at[tech, "hydrogen-input"]
-        / costs.at[tech, "methanol-input"],
-        efficiency3=costs.at["oil", "CO2 intensity"] / costs.at[tech, "methanol-input"],
-        p_nom_extendable=True,
-        lifetime=costs.at[tech, "lifetime"],
-    )
-
-
-=======
->>>>>>> 934d41cb
 def add_methanol_reforming(n, costs):
     logger.info("Adding methanol steam reforming.")
 
@@ -1752,11 +1711,7 @@
     # set existing solar to cost of utility cost rather the 50-50 rooftop-utility
     solar = n.generators.index[n.generators.carrier == "solar"]
     n.generators.loc[solar, "capital_cost"] = costs.at["solar-utility", "capital_cost"]
-<<<<<<< HEAD
     n.generators.loc[solar, "overnight_cost"] = costs.at["solar-utility", "investment"]
-    pop_solar = pop_layout.total.rename(index=lambda x: x + " solar")
-=======
->>>>>>> 934d41cb
 
     fn = solar_rooftop_potentials_fn
     potential = pd.read_csv(fn, index_col=["bus", "bin"]).squeeze()
@@ -2535,12 +2490,8 @@
         efficiency=options["bev_charge_efficiency"],
     )
 
-<<<<<<< HEAD
+    # Add demand-side management components if enabled
     if options["bev_dsm"] and options["bev_dsm"] <= investment_year:
-=======
-    # Add demand-side management components if enabled
-    if options["bev_dsm"]:
->>>>>>> 934d41cb
         e_nom = (
             number_cars
             * options["bev_energy"]
@@ -4840,187 +4791,6 @@
                     * options["overdimension_heat_generators"][
                         heat_system.central_or_decentral
                     ],
-                    lifetime=costs.at["decentral oil boiler", "lifetime"],
-                )
-
-    n.add(
-        "Link",
-        nodes + " Fischer-Tropsch",
-        bus0=nodes + " H2",
-        bus1=spatial.oil.nodes,
-        bus2=spatial.co2.nodes,
-        carrier="Fischer-Tropsch",
-        efficiency=costs.at["Fischer-Tropsch", "efficiency"],
-        capital_cost=costs.at["Fischer-Tropsch", "capital_cost"]
-        * costs.at["Fischer-Tropsch", "efficiency"],  # EUR/MW_H2/a
-        marginal_cost=costs.at["Fischer-Tropsch", "efficiency"]
-        * costs.at["Fischer-Tropsch", "VOM"],
-        efficiency2=-costs.at["oil", "CO2 intensity"]
-        * costs.at["Fischer-Tropsch", "efficiency"],
-        p_nom_extendable=True,
-        p_min_pu=options["min_part_load_fischer_tropsch"],
-        lifetime=costs.at["Fischer-Tropsch", "lifetime"],
-    )
-
-    # naphtha
-    demand_factor = options["HVC_demand_factor"]
-    if demand_factor != 1:
-        logger.warning(f"Changing HVC demand by {demand_factor * 100 - 100:+.2f}%.")
-
-    p_set_naphtha = (
-        demand_factor
-        * industrial_demand.loc[nodes, "naphtha"].rename(
-            lambda x: x + " naphtha for industry"
-        )
-        / nhours
-    )
-
-    if not options["regional_oil_demand"]:
-        p_set_naphtha = p_set_naphtha.sum()
-
-<<<<<<< HEAD
-            n.add(
-                "Link",
-                nodes + " H2 liquefaction",
-                bus0=nodes + " H2",
-                bus1=nodes + " H2 liquid",
-                carrier="H2 liquefaction",
-                efficiency=costs.at["H2 liquefaction", "efficiency"],
-                capital_cost=costs.at["H2 liquefaction", "capital_cost"],
-                overnight_cost=costs.at["H2 liquefaction", "investment"],
-                p_nom_extendable=True,
-                lifetime=costs.at["H2 liquefaction", "lifetime"],
-            )
-=======
-    n.add(
-        "Bus",
-        spatial.oil.naphtha,
-        location=spatial.oil.demand_locations,
-        carrier="naphtha for industry",
-        unit="MWh_LHV",
-    )
->>>>>>> 934d41cb
-
-    n.add(
-        "Load",
-        spatial.oil.naphtha,
-        bus=spatial.oil.naphtha,
-        carrier="naphtha for industry",
-        p_set=p_set_naphtha,
-    )
-
-<<<<<<< HEAD
-        efficiency = (
-            options["shipping_oil_efficiency"] / costs.at["fuel cell", "efficiency"]
-        )
-        p_set_hydrogen = shipping_hydrogen_share * p_set * efficiency
-
-        n.add(
-            "Load",
-            nodes,
-            suffix=" H2 for shipping",
-            bus=shipping_bus,
-            carrier="H2 for shipping",
-            p_set=p_set_hydrogen,
-        )
-
-    if shipping_methanol_share:
-        efficiency = (
-            options["shipping_oil_efficiency"] / options["shipping_methanol_efficiency"]
-        )
-
-        p_set_methanol_shipping = (
-            shipping_methanol_share
-            * p_set.rename(lambda x: x + " shipping methanol")
-            * efficiency
-        )
-
-        if not options["methanol"]["regional_methanol_demand"]:
-            p_set_methanol_shipping = p_set_methanol_shipping.sum()
-
-        n.add(
-            "Bus",
-            spatial.methanol.shipping,
-            location=spatial.methanol.demand_locations,
-            carrier="shipping methanol",
-            unit="MWh_LHV",
-        )
-
-        n.add(
-            "Load",
-            spatial.methanol.shipping,
-            bus=spatial.methanol.shipping,
-            carrier="shipping methanol",
-            p_set=p_set_methanol_shipping,
-        )
-
-        n.add(
-            "Link",
-            spatial.methanol.shipping,
-            bus0=spatial.methanol.nodes,
-            bus1=spatial.methanol.shipping,
-            bus2="co2 atmosphere",
-            carrier="shipping methanol",
-            p_nom_extendable=True,
-            efficiency2=1
-            / options[
-                "MWh_MeOH_per_tCO2"
-            ],  # CO2 intensity methanol based on stoichiometric calculation with 22.7 GJ/t methanol (32 g/mol), CO2 (44 g/mol), 277.78 MWh/TJ = 0.218 t/MWh
-        )
-
-    if shipping_oil_share:
-        p_set_oil = shipping_oil_share * p_set.rename(lambda x: x + " shipping oil")
-
-        if not options["regional_oil_demand"]:
-            p_set_oil = p_set_oil.sum()
-
-        n.add(
-            "Bus",
-            spatial.oil.shipping,
-            location=spatial.oil.demand_locations,
-            carrier="shipping oil",
-            unit="MWh_LHV",
-        )
-
-        n.add(
-            "Load",
-            spatial.oil.shipping,
-            bus=spatial.oil.shipping,
-            carrier="shipping oil",
-            p_set=p_set_oil,
-        )
-
-        n.add(
-            "Link",
-            spatial.oil.shipping,
-            bus0=spatial.oil.nodes,
-            bus1=spatial.oil.shipping,
-            bus2="co2 atmosphere",
-            carrier="shipping oil",
-            p_nom_extendable=True,
-            efficiency2=costs.at["oil", "CO2 intensity"],
-        )
-
-    if options["oil_boilers"]:
-        nodes = pop_layout.index
-
-        for heat_system in HeatSystem:
-            if not heat_system == HeatSystem.URBAN_CENTRAL:
-                n.add(
-                    "Link",
-                    nodes + f" {heat_system} oil boiler",
-                    p_nom_extendable=True,
-                    bus0=spatial.oil.nodes,
-                    bus1=nodes + f" {heat_system} heat",
-                    bus2="co2 atmosphere",
-                    carrier=f"{heat_system} oil boiler",
-                    efficiency=costs.at["decentral oil boiler", "efficiency"],
-                    efficiency2=costs.at["oil", "CO2 intensity"],
-                    capital_cost=costs.at["decentral oil boiler", "efficiency"]
-                    * costs.at["decentral oil boiler", "capital_cost"]
-                    * options["overdimension_heat_generators"][
-                        heat_system.central_or_decentral
-                    ],
                     overnight_cost=costs.at["decentral oil boiler", "efficiency"]
                     * costs.at["decentral oil boiler", "investment"]
                     * options["overdimension_heat_generators"][
@@ -5082,8 +4852,6 @@
         p_set=p_set_naphtha,
     )
 
-=======
->>>>>>> 934d41cb
     # some CO2 from naphtha are process emissions from steam cracker
     # rest of CO2 released to atmosphere either in waste-to-energy or decay
     process_co2_per_naphtha = (
@@ -5226,9 +4994,8 @@
             efficiency3=process_co2_per_naphtha,
         )
 
-<<<<<<< HEAD
     # aviation
-    demand_factor = get(options["aviation_demand_factor"], investment_year)
+    demand_factor = options["aviation_demand_factor"]
     if demand_factor != 1:
         logger.warning(
             f"Changing aviation demand by {demand_factor * 100 - 100:+.2f}%."
@@ -5272,12 +5039,6 @@
         p_nom_extendable=True,
         efficiency2=costs.at["oil", "CO2 intensity"],
     )
-
-    if options["methanol"]["methanol_to_kerosene"]:
-        add_methanol_to_kerosene(n, costs)
-
-=======
->>>>>>> 934d41cb
     # TODO simplify bus expression
     n.add(
         "Load",
@@ -5367,6 +5128,7 @@
         carrier="process emissions CC",
         p_nom_extendable=True,
         capital_cost=costs.at["cement capture", "capital_cost"],
+        overnight_cost=costs.at["cement capture", "investment"],
         efficiency=1 - costs.at["cement capture", "capture_rate"],
         efficiency2=costs.at["cement capture", "capture_rate"],
         lifetime=costs.at["cement capture", "lifetime"],
@@ -5621,27 +5383,8 @@
             * efficiency
         )
 
-<<<<<<< HEAD
-    # assume enough local waste heat for CC
-    n.add(
-        "Link",
-        spatial.co2.locations,
-        suffix=" process emissions CC",
-        bus0=spatial.co2.process_emissions,
-        bus1="co2 atmosphere",
-        bus2=spatial.co2.nodes,
-        carrier="process emissions CC",
-        p_nom_extendable=True,
-        capital_cost=costs.at["cement capture", "capital_cost"],
-        overnight_cost=costs.at["cement capture", "investment"],
-        efficiency=1 - costs.at["cement capture", "capture_rate"],
-        efficiency2=costs.at["cement capture", "capture_rate"],
-        lifetime=costs.at["cement capture", "lifetime"],
-    )
-=======
         if not options["methanol"]["regional_methanol_demand"]:
             p_set_methanol_shipping = p_set_methanol_shipping.sum()
->>>>>>> 934d41cb
 
         n.add(
             "Bus",
