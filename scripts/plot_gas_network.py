# SPDX-FileCopyrightText: Contributors to PyPSA-Eur <https://github.com/pypsa/pypsa-eur>
#
# SPDX-License-Identifier: MIT
"""
Creates map of optimised gas network, storage and selected other
infrastructure.
"""

import logging

import geopandas as gpd
import matplotlib.pyplot as plt
import pandas as pd
import pypsa
<<<<<<< HEAD
=======
from _helpers import configure_logging, retry, set_scenario_config
from make_summary import assign_locations
from plot_power_network import load_projection
>>>>>>> 934d41cb
from pypsa.plot import add_legend_circles, add_legend_lines, add_legend_patches

from scripts._helpers import configure_logging, retry, set_scenario_config
from scripts.plot_power_network import assign_location, load_projection

logger = logging.getLogger(__name__)


@retry
def plot_ch4_map(n):
    # if "gas pipeline" not in n.links.carrier.unique():
    #     return

    assign_locations(n)

    bus_size_factor = 8e7
    linewidth_factor = 1e4
    # MW below which not drawn
    line_lower_threshold = 1e3

    # Drop non-electric buses so they don't clutter the plot
    n.buses.drop(n.buses.index[n.buses.carrier != "AC"], inplace=True)

    fossil_gas_i = n.generators[n.generators.carrier == "gas"].index
    fossil_gas = (
        n.generators_t.p.loc[:, fossil_gas_i]
        .mul(n.snapshot_weightings.generators, axis=0)
        .sum()
        .groupby(n.generators.loc[fossil_gas_i, "bus"])
        .sum()
        / bus_size_factor
    )
    fossil_gas.rename(index=lambda x: x.replace(" gas", ""), inplace=True)
    fossil_gas = fossil_gas.reindex(n.buses.index).fillna(0)
    # make a fake MultiIndex so that area is correct for legend
    fossil_gas.index = pd.MultiIndex.from_product([fossil_gas.index, ["fossil gas"]])

    methanation_i = n.links.query("carrier == 'Sabatier'").index
    methanation = (
        abs(
            n.links_t.p1.loc[:, methanation_i].mul(
                n.snapshot_weightings.generators, axis=0
            )
        )
        .sum()
        .groupby(n.links.loc[methanation_i, "bus1"])
        .sum()
        / bus_size_factor
    )
    methanation = (
        methanation.groupby(methanation.index)
        .sum()
        .rename(index=lambda x: x.replace(" gas", ""))
    )
    # remove "renewable" from bus names
    methanation.index = methanation.index.str.replace(" renewable", "")
    # make a fake MultiIndex so that area is correct for legend
    methanation.index = pd.MultiIndex.from_product([methanation.index, ["methanation"]])

    biogas_i = n.stores[n.stores.carrier == "biogas"].index
    biogas = (
        n.stores_t.p.loc[:, biogas_i]
        .mul(n.snapshot_weightings.generators, axis=0)
        .sum()
        .groupby(n.stores.loc[biogas_i, "bus"])
        .sum()
        / bus_size_factor
    )
    biogas = (
        biogas.groupby(biogas.index)
        .sum()
        .rename(index=lambda x: x.replace(" biogas", ""))
    )
    # make a fake MultiIndex so that area is correct for legend
    biogas.index = pd.MultiIndex.from_product([biogas.index, ["biogas"]])

    bus_sizes = pd.concat([fossil_gas, methanation, biogas])
    non_buses = bus_sizes.index.unique(level=0).difference(n.buses.index)
    if any(non_buses):
        logger.info(f"Dropping non-buses {non_buses.tolist()} for CH4 network plot.")
        bus_sizes = bus_sizes.drop(non_buses)
    bus_sizes.sort_index(inplace=True)

    to_remove = n.links.index[~n.links.carrier.str.contains("gas pipeline")]
    n.links.drop(to_remove, inplace=True)

    link_widths_rem = n.links.p_nom_opt / linewidth_factor
    link_widths_rem[n.links.p_nom_opt < line_lower_threshold] = 0.0

    link_widths_orig = n.links.p_nom / linewidth_factor
    link_widths_orig[n.links.p_nom < line_lower_threshold] = 0.0

    max_usage = n.links_t.p0[n.links.index].abs().max(axis=0)
    link_widths_used = max_usage / linewidth_factor
    link_widths_used[max_usage < line_lower_threshold] = 0.0

    tech_colors = snakemake.params.plotting["tech_colors"]

    pipe_colors = {
        "gas pipeline": "#f08080",
        "renewable gas pipeline": "#f08080",
        "gas pipeline new": "#c46868",
        "renewable gas pipeline new": "#c46868",
        "gas pipeline (in 2020)": "lightgrey",
        "gas pipeline (available)": "#e8d1d1",
    }

    link_color_used = n.links.carrier.map(pipe_colors)

    n.links.bus0 = n.links.bus0.str.replace(" gas", "")
    n.links.bus1 = n.links.bus1.str.replace(" gas", "")

    bus_colors = {
        "fossil gas": tech_colors["fossil gas"],
        "methanation": tech_colors["methanation"],
        "biogas": "seagreen",
    }

    fig, ax = plt.subplots(figsize=(7, 6), subplot_kw={"projection": proj})

    n.plot(
        bus_sizes=bus_sizes,
        bus_colors=bus_colors,
        link_colors=pipe_colors["gas pipeline (in 2020)"],
        link_widths=link_widths_orig,
        branch_components=["Link"],
        ax=ax,
        **map_opts,
    )

    n.plot(
        ax=ax,
        bus_sizes=0.0,
        link_colors=pipe_colors["gas pipeline (available)"],
        link_widths=link_widths_rem,
        branch_components=["Link"],
        color_geomap=False,
        boundaries=map_opts["boundaries"],
    )

    n.plot(
        ax=ax,
        bus_sizes=0.0,
        link_colors=link_color_used,
        link_widths=link_widths_used,
        branch_components=["Link"],
        color_geomap=False,
        boundaries=map_opts["boundaries"],
    )

    sizes = [100, 10]
    labels = [f"{s} TWh" for s in sizes]
    sizes = [s / bus_size_factor * 1e6 for s in sizes]

    legend_kw = dict(
        loc="upper left",
        bbox_to_anchor=(0, 1.03),
        labelspacing=0.8,
        frameon=False,
        handletextpad=1,
        title="gas sources",
    )

    add_legend_circles(
        ax,
        sizes,
        labels,
        srid=n.srid,
        patch_kw=dict(facecolor="lightgrey"),
        legend_kw=legend_kw,
    )

    sizes = [50, 10]
    labels = [f"{s} GW" for s in sizes]
    scale = 1e3 / linewidth_factor
    sizes = [s * scale for s in sizes]

    legend_kw = dict(
        loc="upper left",
        bbox_to_anchor=(0.25, 1.03),
        frameon=False,
        labelspacing=0.8,
        handletextpad=1,
        title="gas pipeline",
    )

    add_legend_lines(
        ax,
        sizes,
        labels,
        patch_kw=dict(color="lightgrey"),
        legend_kw=legend_kw,
    )

    colors = list(pipe_colors.values()) + list(bus_colors.values())
    labels = list(pipe_colors.keys()) + list(bus_colors.keys())

    # legend on the side
    # legend_kw = dict(
    #     bbox_to_anchor=(1.47, 1.04),
    #     frameon=False,
    # )

    legend_kw = dict(
        loc="upper left",
        bbox_to_anchor=(0, 1.24),
        ncol=2,
        frameon=False,
    )

    add_legend_patches(
        ax,
        colors,
        labels,
        legend_kw=legend_kw,
    )

    fig.savefig(snakemake.output.map, bbox_inches="tight")
    plt.close(fig)


if __name__ == "__main__":
    if "snakemake" not in globals():
        from scripts._helpers import mock_snakemake

        snakemake = mock_snakemake(
            "plot_gas_network",
            opts="",
<<<<<<< HEAD
            clusters="22",
            ll="vopt",
            sector_opts="none",
            planning_horizons=2020,
            run="KN2045_Bal_v4",
=======
            clusters="37",
            sector_opts="4380H-T-H-B-I-A-dist1",
>>>>>>> 934d41cb
        )

    configure_logging(snakemake)
    set_scenario_config(snakemake)

    n = pypsa.Network(snakemake.input.network)

    regions = gpd.read_file(snakemake.input.regions).set_index("name")

    map_opts = snakemake.params.plotting["map"]

    if map_opts["boundaries"] is None:
        map_opts["boundaries"] = regions.total_bounds[[0, 2, 1, 3]] + [-1, 1, -1, 1]

    proj = load_projection(snakemake.params.plotting)

    plot_ch4_map(n)<|MERGE_RESOLUTION|>--- conflicted
+++ resolved
@@ -12,16 +12,11 @@
 import matplotlib.pyplot as plt
 import pandas as pd
 import pypsa
-<<<<<<< HEAD
-=======
-from _helpers import configure_logging, retry, set_scenario_config
-from make_summary import assign_locations
-from plot_power_network import load_projection
->>>>>>> 934d41cb
 from pypsa.plot import add_legend_circles, add_legend_lines, add_legend_patches
 
 from scripts._helpers import configure_logging, retry, set_scenario_config
-from scripts.plot_power_network import assign_location, load_projection
+from scripts.make_summary import assign_locations
+from scripts.plot_power_network import load_projection
 
 logger = logging.getLogger(__name__)
 
@@ -246,16 +241,8 @@
         snakemake = mock_snakemake(
             "plot_gas_network",
             opts="",
-<<<<<<< HEAD
-            clusters="22",
-            ll="vopt",
-            sector_opts="none",
-            planning_horizons=2020,
-            run="KN2045_Bal_v4",
-=======
             clusters="37",
             sector_opts="4380H-T-H-B-I-A-dist1",
->>>>>>> 934d41cb
         )
 
     configure_logging(snakemake)
