--- conflicted
+++ resolved
@@ -345,15 +345,10 @@
 
     set_line_nom_max(
         n,
-<<<<<<< HEAD
-        s_nom_max_set=snakemake.config["lines"]["s_nom_max"],
-        p_nom_max_set=snakemake.config["links"]["p_nom_max"],
-        s_nom_max_ext=snakemake.config["lines"]["max_extension"],
-        p_nom_max_ext=snakemake.config["links"]["max_extension"],
-=======
-        s_nom_max_set=snakemake.params.lines.get("s_nom_max,", np.inf),
-        p_nom_max_set=snakemake.params.links.get("p_nom_max,", np.inf),
->>>>>>> cfa99cb3
+        s_nom_max_set=snakemake.params.lines.get("s_nom_max", np.inf),
+        p_nom_max_set=snakemake.params.links.get("p_nom_max", np.inf),
+        s_nom_max_set=snakemake.params.lines.get("max_extension", np.inf),
+        p_nom_max_set=snakemake.params.links.get("max_extension", np.inf),
     )
 
     if "ATK" in opts:
